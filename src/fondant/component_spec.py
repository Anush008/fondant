"""This module defines classes to represent an Fondant component specification."""
import ast
import copy
import json
import pkgutil
import types
import typing as t
from dataclasses import dataclass
from pathlib import Path

import jsonschema.exceptions
import yaml
from jsonschema import Draft4Validator
from referencing import Registry, Resource
from referencing.jsonschema import DRAFT4

from fondant.exceptions import InvalidComponentSpec, InvalidSubsetMapping
from fondant.schema import Field, KubeflowCommandArguments, Type

# TODO: remove after upgrading to kfpv2
kubeflow_to_python_type_dict = {
    "String": str,
    "Integer": int,
    "Float": float,
    "Boolean": ast.literal_eval,
    "JsonObject": json.loads,
    "JsonArray": json.loads,
}


def kubeflow2python_type(type_: str) -> t.Any:
    map_fn = kubeflow_to_python_type_dict[type_]
    return lambda value: map_fn(value) if value != "None" else None  # type: ignore


# TODO: Change after upgrading to kfp v2
# :https://www.kubeflow.org/docs/components/pipelines/v2/data-types/parameters/
python2kubeflow_type = {
    "str": "String",
    "int": "Integer",
    "float": "Float",
    "bool": "Boolean",
    "dict": "JsonObject",
    "list": "JsonArray",
}


@dataclass
class Argument:
    """
    Kubeflow component argument.

    Args:
        name: name of the argument
        description: argument description
        type: the python argument type (str, int, ...)
        default: default value of the argument (defaults to None)
    """

    name: str
    description: str
    type: str
    default: t.Optional[str] = None


class ComponentSubset:
    """
    Class representing a Fondant Component subset.

    Args:
        specification: the part of the component json representing the subset
    """

    def __init__(self, specification: t.Dict[str, t.Any]) -> None:
        self._specification = specification

    def __repr__(self) -> str:
        return f"{self.__class__.__name__}({self._specification!r})"

    @property
    def fields(self) -> t.Mapping[str, Field]:
        return types.MappingProxyType(
            {
                name: Field(name=name, type=Type.from_json(field))
                for name, field in self._specification["fields"].items()
            },
        )

    @property
    def additional_fields(self) -> bool:
        return self._specification.get("additionalFields", True)


class SubsetFieldMapper:
    """Class that represents a mapping between different subsets and fields."""

    def __init__(self):
        self.subset_field_mapping = {}

    def add_mapping(
        self,
        source_subset_field: t.Tuple[str, str],
        target_subset_field: t.Tuple[str, str],
    ) -> None:
        """
        Add a mapping from a source subset and field to a target subset and field.

        Args:
            source_subset_field: The source subset and field as a tuple.
            target_subset_field: The target subset and field as a tuple.
        """
        source_subset, source_field = source_subset_field
        target_subset, target_field = target_subset_field

        self._check_for_conflicting_mapping(source_subset, target_subset)

        self.subset_field_mapping[source_subset_field] = target_subset_field

    def get_mapping(
        self,
        source_subset: str,
        source_field: str,
    ) -> t.Union[t.Tuple[str, str], None]:
        """
        Retrieve the mapping for the given source subset and field.

        Args:
            source_subset: The source subset name.
            source_field: The source field name.

        Returns:
            The corresponding target subset and field.
        """
        return self.subset_field_mapping.get((source_subset, source_field))

    def _check_for_conflicting_mapping(
        self,
        source_column: str,
        target_column: str,
    ) -> None:
        """
        Check if the added column is used in any existing mapping with a different source column.

        Args:
            source_column: The name of the source column to add.
            target_column: The name of the target column to add.
        """
        for mapped_source, mapped_target in self.subset_field_mapping.items():
            mapped_source_column, mapped_source_field = mapped_source
            mapped_target_column, mapped_target_field = mapped_target
            if (
                source_column == mapped_source_column
                and target_column != mapped_target_column
            ):
                msg = (
                    f"Conflicting mapping: Source column '{source_column}' is already mapped to"
                    f" '{mapped_target_column}' cannot map it to '{target_column}'."
                )
                raise InvalidSubsetMapping(msg)
            if (
                target_column == mapped_target_column
                and source_column != mapped_source_column
            ):
                msg = (
                    f"Conflicting mapping: target column '{target_column}' "
                    f"is already mapped to '{mapped_source_column}` cannot map it to"
                    f" '{source_column}'."
                )
                raise InvalidSubsetMapping(msg)

    @property
    def mapping(self):
        return self.subset_field_mapping

    @classmethod
    def create_mapper_from_dict(
        cls,
        spec_mapping: t.Dict[str, str],
    ) -> "SubsetFieldMapper":
        """
        Create a SubsetFieldMapper instance from a dictionary containing remapping information.

        Args:
            spec_mapping: A dictionary containing source subset-field mappings.

        Returns:
            A new instance of SubsetFieldMapper with the mappings from the remapping_dict.
        """
        subset_field_mapper = cls()
        for source_value, mapped_value in spec_mapping.items():
            source_subset, source_field = source_value.rsplit("_")
            mapped_subset, mapped_field = mapped_value.rsplit("_")
            subset_field_mapper.add_mapping(
                (source_subset, source_field),
                (mapped_subset, mapped_field),
            )
        return subset_field_mapper


class ComponentSpec:
    """
    Class representing a Fondant component specification.

    Args:
        specification: The fondant component specification as a Python dict
        spec_mapping: Optional dictionary that maps the column names of the consumed dataset to
         other column names that match a given component specification
    """

    def __init__(
        self,
        specification: t.Dict[str, t.Any],
        *,
        spec_mapping: t.Optional[t.Dict[str, str]] = None,
    ) -> None:
        self._specification = copy.deepcopy(specification)
        if spec_mapping:
            self._specification = self._remap_specification(spec_mapping)
        self._validate_spec()

    def _validate_spec(self) -> None:
        """Validate a component specification against the component schema.

        Raises: InvalidComponent when the component specification is not valid.
        """
        spec_data = pkgutil.get_data("fondant", "schemas/component_spec.json")

        if spec_data is None:
            msg = "component_spec.json not found in fondant schema"
            raise FileNotFoundError(msg)

        spec_str = spec_data.decode("utf-8")
        spec_schema = json.loads(spec_str)

        base_uri = Path(__file__).parent / "schemas"

        def retrieve_from_filesystem(uri: str) -> Resource:
            path = base_uri / uri
            contents = json.loads(path.read_text())
            return Resource.from_contents(contents, default_specification=DRAFT4)

        registry = Registry(retrieve=retrieve_from_filesystem)
        validator = Draft4Validator(spec_schema, registry=registry)  # type: ignore

        try:
            validator.validate(self._specification)
        except jsonschema.exceptions.ValidationError as e:
            raise InvalidComponentSpec.create_from(e)

    def _remap_specification(
        self,
        spec_mapping: t.Dict[str, str],
    ) -> t.Dict[str, t.Any]:
        """
        Remap fields and subsets of a component specification based on a remapping dictionary.

        Args:
            spec_mapping: A dictionary that maps the column names of the consumed dataset to
         other column names that match a given component specification
        """

        def _validate_remapping_in_spec(mapper: SubsetFieldMapper):
            """Check that all the subsets and fields specified in the remapping dict exist in the
            component spec.
            """
            for source_subset, source_field in mapper.mapping:
                if source_subset not in self._specification["consumes"]:
                    msg = (
                        f"`{source_subset}`does not exist in `{source_subset}` in the"
                        f" Component spec: \n {self._specification}"
                    )
                    raise InvalidComponentSpec(msg)

                if (
                    source_field
                    not in self._specification["consumes"][source_subset]["fields"]
                ):
                    msg = (
                        f"`{source_field}` field does not exist in `{source_subset}` "
                        f"subset of the component spec: \n {self._specification}"
                    )
                    raise InvalidComponentSpec(msg)

        def _add_defaults_to_mapper(mapper: SubsetFieldMapper):
            """
            Add default subset-field pairs to the mapper if no valid mapping pair is present in
            the component spec.
            """
            for subset_type in ["consumes", "produces"]:
                if subset_type in self._specification:
                    for subset_name, subset_fields in self._specification[
                        subset_type
                    ].items():
                        for field_name in subset_fields["fields"]:
                            if mapper.get_mapping(subset_name, field_name) is None:
                                mapper.add_mapping(
                                    (subset_name, field_name),
                                    (subset_name, field_name),
                                )

        def _get_mapped_specification(mapper: SubsetFieldMapper) -> t.Dict[str, t.Any]:
            """Map the specification based on the remapping dictionary."""
            modified_specification = copy.deepcopy(self._specification)

            for subset_type in ["consumes", "produces"]:
                if subset_type in self._specification:
                    modified_specification.pop(subset_type)

                    for subset_name, subset_fields in self._specification[
                        subset_type
                    ].items():
                        for field_name, field_schema in subset_fields["fields"].items():
                            mapped_subset_field = mapper.get_mapping(
                                subset_name,
                                field_name,
                            )

                            if mapped_subset_field is not None:
                                mapped_subset, mapped_field = mapped_subset_field
                                modified_specification.setdefault(
                                    subset_type,
                                    {},
                                ).setdefault(mapped_subset, {}).setdefault(
                                    "fields",
                                    {},
                                )[
                                    mapped_field
                                ] = field_schema

            return modified_specification

        # Create the mapper from the remapping dictionary
        spec_mapper = SubsetFieldMapper().create_mapper_from_dict(spec_mapping)

        # Validate the remapping
        _validate_remapping_in_spec(mapper=spec_mapper)

        # Add default mappings to catch conflicting mapping across subsets
        _add_defaults_to_mapper(mapper=spec_mapper)

        # Get the remapped specification
        return _get_mapped_specification(mapper=spec_mapper)

    @classmethod
    def from_file(
        cls,
        path: t.Union[str, Path],
        spec_mapping: t.Optional[t.Dict[str, str]] = None,
    ) -> "ComponentSpec":
        """Load the component spec from the file specified by the provided path."""
        with open(path, encoding="utf-8") as file_:
            specification = yaml.safe_load(file_)
            return cls(
                specification,
                spec_mapping=spec_mapping,
            )

    def to_file(self, path) -> None:
        """Dump the component spec to the file specified by the provided path."""
        with open(path, "w", encoding="utf-8") as file_:
            yaml.dump(self._specification, file_)

    @property
    def name(self):
        return self._specification["name"]

    @property
    def description(self):
        return self._specification["description"]

    @property
    def image(self):
        return self._specification["image"]

    @property
    def index(self):
        return ComponentSubset({"fields": {}})

    @property
    def consumes(self) -> t.Mapping[str, ComponentSubset]:
        """The subsets consumed by the component as an immutable mapping."""
        return types.MappingProxyType(
            {
                name: ComponentSubset(subset)
                for name, subset in self._specification.get("consumes", {}).items()
                if name != "additionalSubsets"
            },
        )

    @property
    def produces(self) -> t.Mapping[str, ComponentSubset]:
        """The subsets produced by the component as an immutable mapping."""
        return types.MappingProxyType(
            {
                name: ComponentSubset(subset)
                for name, subset in self._specification.get("produces", {}).items()
                if name != "additionalSubsets"
            },
        )

    @property
    def accepts_additional_subsets(self) -> bool:
        return self._specification.get("consumes", {}).get("additionalSubsets", True)

    @property
    def outputs_additional_subsets(self) -> bool:
        return self._specification.get("produces", {}).get("additionalSubsets", True)

    @property
    def args(self) -> t.Dict[str, Argument]:
        return {
            name: Argument(
                name=name,
                description=arg_info["description"],
                type=arg_info["type"],
                default=arg_info["default"] if "default" in arg_info else None,
            )
            for name, arg_info in self._specification.get("args", {}).items()
        }

    @property
    def specification(self) -> t.Dict[str, t.Any]:
        return copy.deepcopy(self._specification)

    @property
    def kubeflow_specification(self) -> "KubeflowComponentSpec":
        return KubeflowComponentSpec.from_fondant_component_spec(self)

    def __repr__(self) -> str:
        return f"{self.__class__.__name__}({self._specification!r})"

    def __eq__(self, other):
        if not isinstance(other, ComponentSpec):
            return False
        return self._specification == other._specification


class KubeflowComponentSpec:
    """
    Class representing a Kubeflow component specification.

    Args:
        specification: The kubeflow component specification as a Python dict
    """

    def __init__(self, specification: t.Dict[str, t.Any]) -> None:
        self._specification = specification

    @classmethod
    def from_fondant_component_spec(
        cls,
        fondant_component: ComponentSpec,
    ) -> "KubeflowComponentSpec":
        """Create a Kubeflow component spec from a Fondant component spec."""
        specification = {
            "name": fondant_component.name,
            "description": fondant_component.description,
            "inputs": [
                {
                    "name": "input_manifest_path",
                    "description": "Path to the input manifest",
                    "type": "String",
                },
                {
                    "name": "metadata",
                    "description": "Metadata arguments containing the run id and base path",
                    "type": "String",
                },
                {
                    "name": "component_spec",
                    "description": "The component specification as a dictionary",
                    "type": "JsonObject",
                    "default": "None",
                },
                {
                    "name": "input_partition_rows",
                    "description": "The number of rows to load per partition. Set to override the"
                    " automatic partitioning",
                    "type": "String",
                    "default": "None",
                },
<<<<<<< HEAD
                {
                    "name": "output_partition_size",
                    "description": "The size of the output partition size, defaults"
                    " to 250MB. Set to `disable` to disable the automatic partitioning",
                    "type": "String",
                    "default": "None",
                },
                {
                    "name": "spec_mapping",
                    "description": "A dictionary that maps the column names of the consumed"
                    " dataset to other column names that match a given component specification",
                    "type": "JsonObject",
                    "default": "None",
                },
=======
>>>>>>> 06519b85
                *(
                    {
                        "name": arg.name,
                        "description": arg.description,
                        "type": python2kubeflow_type[arg.type],
                        **({"default": arg.default} if arg.default is not None else {}),
                    }
                    for arg in fondant_component.args.values()
                ),
            ],
            "outputs": [
                {
                    "name": "output_manifest_path",
                    "description": "Path to the output manifest",
                    "type": "String",
                },
            ],
            "implementation": {
                "container": {
                    "image": fondant_component.image,
                    "command": [
                        "python3",
                        "main.py",
                        "--input_manifest_path",
                        {"inputPath": "input_manifest_path"},
                        "--metadata",
                        {"inputValue": "metadata"},
                        "--component_spec",
                        {"inputValue": "component_spec"},
                        "--input_partition_rows",
                        {"inputValue": "input_partition_rows"},
<<<<<<< HEAD
                        "--output_partition_size",
                        {"inputValue": "output_partition_size"},
                        "--spec_mapping",
                        {"inputValue": "spec_mapping"},
=======
>>>>>>> 06519b85
                        *cls._dump_args(fondant_component.args.values()),
                        "--output_manifest_path",
                        {"outputPath": "output_manifest_path"},
                    ],
                },
            },
        }
        return cls(specification)

    @staticmethod
    def _dump_args(args: t.Iterable[Argument]) -> KubeflowCommandArguments:
        """Dump Fondant specification arguments to kfp command arguments."""
        dumped_args: KubeflowCommandArguments = []
        for arg in args:
            arg_name = arg.name.strip().replace(" ", "_")
            arg_name_cmd = f"--{arg_name}"

            dumped_args.append(arg_name_cmd)
            dumped_args.append({"inputValue": arg_name})

        return dumped_args

    def to_file(self, path: t.Union[str, Path]) -> None:
        """Dump the component specification to the file specified by the provided path."""
        with open(path, "w", encoding="utf-8") as file_:
            yaml.dump(
                self._specification,
                file_,
                indent=4,
                default_flow_style=False,
                sort_keys=False,
            )

    def to_string(self) -> str:
        """Return the component specification as a string."""
        return json.dumps(self._specification)

    @property
    def input_arguments(self) -> t.Mapping[str, Argument]:
        """The input arguments of the component as an immutable mapping."""
        return types.MappingProxyType(
            {
                info["name"]: Argument(
                    name=info["name"],
                    description=info["description"],
                    type=info["type"],
                    default=info["default"] if "default" in info else None,
                )
                for info in self._specification["inputs"]
            },
        )

    @property
    def output_arguments(self) -> t.Mapping[str, Argument]:
        """The output arguments of the component as an immutable mapping."""
        return types.MappingProxyType(
            {
                info["name"]: Argument(
                    name=info["name"],
                    description=info["description"],
                    type=info["type"],
                )
                for info in self._specification["outputs"]
            },
        )

    def __repr__(self) -> str:
        return f"{self.__class__.__name__}({self._specification!r})"<|MERGE_RESOLUTION|>--- conflicted
+++ resolved
@@ -479,14 +479,6 @@
                     "type": "String",
                     "default": "None",
                 },
-<<<<<<< HEAD
-                {
-                    "name": "output_partition_size",
-                    "description": "The size of the output partition size, defaults"
-                    " to 250MB. Set to `disable` to disable the automatic partitioning",
-                    "type": "String",
-                    "default": "None",
-                },
                 {
                     "name": "spec_mapping",
                     "description": "A dictionary that maps the column names of the consumed"
@@ -494,8 +486,6 @@
                     "type": "JsonObject",
                     "default": "None",
                 },
-=======
->>>>>>> 06519b85
                 *(
                     {
                         "name": arg.name,
@@ -527,13 +517,8 @@
                         {"inputValue": "component_spec"},
                         "--input_partition_rows",
                         {"inputValue": "input_partition_rows"},
-<<<<<<< HEAD
-                        "--output_partition_size",
-                        {"inputValue": "output_partition_size"},
                         "--spec_mapping",
                         {"inputValue": "spec_mapping"},
-=======
->>>>>>> 06519b85
                         *cls._dump_args(fondant_component.args.values()),
                         "--output_manifest_path",
                         {"outputPath": "output_manifest_path"},
