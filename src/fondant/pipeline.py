"""This module defines classes to represent a Fondant Pipeline."""
<<<<<<< HEAD
import datetime
=======
>>>>>>> 21fa8647
import hashlib
import json
import logging
import re
import subprocess  # nosec
import typing as t
from collections import OrderedDict
from pathlib import Path

try:
    from importlib.resources import files  # type: ignore
except ImportError:
    from importlib_resources import files  # type: ignore

from fondant.component_spec import ComponentSpec
<<<<<<< HEAD
from fondant.exceptions import InvalidPipelineDefinition
from fondant.filesystem import list_files
from fondant.import_utils import is_kfp_available
from fondant.manifest import Manifest, Metadata
from fondant.schema import validate_partition_number, validate_partition_size

if is_kfp_available():
    import kfp
    from kfp import dsl
    from kubernetes import client as k8s_client
=======
from fondant.exceptions import InvalidImageDigest, InvalidPipelineDefinition
from fondant.manifest import Manifest
from fondant.schema import validate_partition_number
>>>>>>> 21fa8647

logger = logging.getLogger(__name__)


class ComponentOp:
    """
    Class representing an operation for a Fondant Component in a Kubeflow Pipeline. An operation
    is a representation of a function that will be executed as part of a pipeline.

    Arguments:
        component_dir: The path to the component directory.
        arguments: A dictionary containing the argument name and value for the operation.
        input_partition_rows: The number of rows to load per partition. Set to override the
        automatic partitioning
        number_of_gpus: The number of gpus to assign to the operation
        node_pool_label: The label of the node pool to which the operation will be assigned.
        node_pool_name: The name of the node pool to which the operation will be assigned.

    Note:
        - A Fondant Component operation is created by defining a Fondant Component and its input
          arguments.
        - The `number_of_gpus`, `node_pool_label`, `node_pool_name`
         attributes are optional and can be used to specify additional
          configurations for the operation. More information on the optional attributes that can
          be assigned to kfp components here:
          https://kubeflow-pipelines.readthedocs.io/en/1.8.13/source/kfp.dsl.html
    """

    COMPONENT_SPEC_NAME = "fondant_component.yaml"

    def __init__(
        self,
        component_dir: t.Union[str, Path],
        *,
        arguments: t.Optional[t.Dict[str, t.Any]] = None,
        input_partition_rows: t.Optional[t.Union[str, int]] = None,
        number_of_gpus: t.Optional[int] = None,
        node_pool_label: t.Optional[str] = None,
        node_pool_name: t.Optional[str] = None,
    ) -> None:
        self.component_dir = Path(component_dir)
<<<<<<< HEAD
=======
        self.input_partition_rows = input_partition_rows
        self.arguments = self._set_arguments(arguments)

>>>>>>> 21fa8647
        self.component_spec = ComponentSpec.from_file(
            self.component_dir / self.COMPONENT_SPEC_NAME,
        )
        self.name = self.component_spec.name.replace(" ", "_").lower()
        self.input_partition_rows = input_partition_rows
        self.output_partitioning_size = output_partition_size
        self.arguments = self._set_arguments(arguments)
        self.arguments.setdefault("component_spec", self.component_spec.specification)
        self.number_of_gpus = number_of_gpus
        self.node_pool_label, self.node_pool_name = self._validate_node_pool_spec(
            node_pool_label,
            node_pool_name,
        )

    def _set_arguments(
        self,
        arguments: t.Optional[t.Dict[str, t.Any]],
    ) -> t.Dict[str, t.Any]:
        """Set component arguments based on provided arguments and relevant ComponentOp
        parameters.
        """
        arguments = arguments or {}

        input_partition_rows = validate_partition_number(self.input_partition_rows)

        arguments["input_partition_rows"] = str(input_partition_rows)

        return arguments

    def _validate_node_pool_spec(
        self,
        node_pool_label,
        node_pool_name,
    ) -> t.Tuple[t.Optional[str], t.Optional[str]]:
        """Validate node pool specification."""
        if bool(node_pool_label) != bool(node_pool_name):
            msg = "Both node_pool_label and node_pool_name must be specified or both must be None."
            raise InvalidPipelineDefinition(
                msg,
            )
        return node_pool_label, node_pool_name

    @property
    def dockerfile_path(self) -> t.Optional[Path]:
        path = self.component_dir / "Dockerfile"
        return path if path.exists() else None

    @classmethod
    def from_registry(
        cls,
        name: str,
        *,
        arguments: t.Optional[t.Dict[str, t.Any]] = None,
        input_partition_rows: t.Optional[t.Union[int, str]] = None,
        number_of_gpus: t.Optional[int] = None,
        node_pool_label: t.Optional[str] = None,
        node_pool_name: t.Optional[str] = None,
    ) -> "ComponentOp":
        """Load a reusable component by its name.

        Args:
            name: Name of the component to load
            arguments: A dictionary containing the argument name and value for the operation.
            input_partition_rows: The number of rows to load per partition. Set to override the
            automatic partitioning
            number_of_gpus: The number of gpus to assign to the operation
            node_pool_label: The label of the node pool to which the operation will be assigned.
            node_pool_name: The name of the node pool to which the operation will be assigned.
        """
        components_dir: Path = t.cast(Path, files("fondant") / f"components/{name}")

        if not (components_dir.exists() and components_dir.is_dir()):
            msg = f"No reusable component with name {name} found."
            raise ValueError(msg)

        return ComponentOp(
            components_dir,
            arguments=arguments,
            input_partition_rows=input_partition_rows,
            number_of_gpus=number_of_gpus,
            node_pool_label=node_pool_label,
            node_pool_name=node_pool_name,
        )

    @staticmethod
<<<<<<< HEAD
    def get_component_image_hash(image_ref: str):
        """Calculate the hash of a Docker image reference. If multiple builds exist for
        different operating systems, the hash of the amd64 CPU architecture and the linux
        operating system is returned.
=======
    def get_image_manifest(image_ref: str):
        """Retrieve the Docker image manifest.
>>>>>>> 21fa8647

        Args:
            image_ref: The Docker image reference (e.g., 'registry/image:tag').

        Returns:
<<<<<<< HEAD
            The hash value (digest) of the Docker image.
        """

        def get_image_manifest(image_ref: str):
            """Retrieve the Docker image manifest.

            Args:
                image_ref (str): The Docker image reference (e.g., 'registry/image:tag').

            Returns:
                dict: The parsed JSON manifest.
            """
            cmd = ["docker", "manifest", "inspect", image_ref]
            try:
                result = subprocess.run(  # nosec
                    cmd,
                    capture_output=True,
                    check=True,
                    text=True,
                )
                return json.loads(result.stdout)
            except subprocess.CalledProcessError as e:
                msg = f"Error executing command: {e}"
                raise Exception(msg)
            except json.JSONDecodeError as e:
                msg = f"Error decoding response: {e}"
                raise Exception(msg)

        manifest = get_image_manifest(image_ref)

        hash_ = None
        try:
            response_manifests = manifest.get("manifests", [])
            for response_manifest in response_manifests:
                platform_specs = response_manifest.get("platform", {})
                if (
                    platform_specs.get("architecture") == "amd64"
                    and platform_specs.get("os") == "linux"
                ):
                    hash_ = response_manifest.get("digest")
                    break

            if not hash_:
                hash_ = manifest.get("config", {}).get("digest")

            return hash_
        except KeyError:
            msg = "Error parsing image manifest."
            raise Exception(msg)
=======
            dict: The parsed JSON manifest.
        """
        cmd = ["docker", "manifest", "inspect", image_ref]
        try:
            result = subprocess.run(  # nosec
                cmd,
                capture_output=True,
                check=True,
                text=True,
            )
            return json.loads(result.stdout)
        except subprocess.CalledProcessError as e:
            msg = f"Error executing command: {e}"
            raise Exception(msg)
        except json.JSONDecodeError as e:
            msg = f"Error decoding response: {e}"
            raise Exception(msg)

    def get_component_image_hash(self, image_ref):
        """Calculate the hash of a Docker image reference. If multiple builds exist for
        different operating systems, the hash of the amd64 CPU architecture and the linux
        operating system is returned.

        Args:
            image_ref (str): The Docker image reference (e.g., 'registry/image:tag').

        Returns:
            str: The hash value (digest) of the Docker image.
        """
        manifest = self.get_image_manifest(image_ref)

        hash_ = None

        response_manifests = manifest.get("manifests", [])
        for response_manifest in response_manifests:
            platform_specs = response_manifest.get("platform", {})
            if (
                platform_specs.get("architecture") == "amd64"
                and platform_specs.get("os") == "linux"
            ):
                hash_ = response_manifest.get("digest")
                break

        if not hash_:
            config_digest = manifest.get("config", {}).get("digest")
            if not config_digest:
                msg = "No valid digest found in the image manifest."
                raise InvalidImageDigest(msg)
            hash_ = config_digest

        return hash_
>>>>>>> 21fa8647

    def get_component_cache_key(self) -> str:
        """Calculate a cache key representing the unique identity of this ComponentOp.

        The cache key is computed based on the component specification, image hash, arguments, and
        other attributes of the ComponentOp. It is used to uniquely identify a specific instance
        of the ComponentOp and is used for caching.

        Returns:
            A cache key representing the unique identity of this ComponentOp.
        """

        def sorted_dict_to_json(input_dict):
            """Convert a dictionary to a sorted JSON string.

            This function recursively converts nested dictionaries to ensure all dictionaries
            are sorted and their values are JSON-compatible (e.g., lists, dictionaries, strings,
            numbers, booleans, or None).

            Args:
            input_dict: The dictionary to be converted.

            Returns:
            A sorted JSON string representing the dictionary.
            """
            if isinstance(input_dict, dict):
                return json.dumps(
                    {k: sorted_dict_to_json(v) for k, v in sorted(input_dict.items())},
                )

            return input_dict

<<<<<<< HEAD
        def get_nested_dict_hash(input_dict: t.Dict[str, t.Any]) -> str:
=======
        def get_nested_dict_hash(input_dict):
>>>>>>> 21fa8647
            """Calculate the hash of a nested dictionary.

            Args:
                input_dict: The nested dictionary to calculate the hash for.

            Returns:
                The hash value (MD5 digest) of the nested dictionary.
            """
            sorted_json_string = sorted_dict_to_json(input_dict)
            hash_object = hashlib.md5(sorted_json_string.encode())  # nosec
            return hash_object.hexdigest()

        component_spec_dict = self.component_spec.specification

        component_op_uid_dict = {
            "component_spec_hash": get_nested_dict_hash(component_spec_dict),
            "component_image_hash": self.get_component_image_hash(
                component_spec_dict["image"],
            ),
            "arguments": get_nested_dict_hash(self.arguments)
            if self.arguments is not None
            else None,
            "input_partition_rows": self.input_partition_rows,
<<<<<<< HEAD
            "output_partition_size": self.output_partitioning_size,
            "number_of_gpus": self.number_of_gpus,
            "node_pool_name": self.node_pool_name,
            "p_volumes": get_nested_dict_hash(self.p_volumes)
            if self.p_volumes is not None
            else None,
            "ephemeral_storage_size": self.ephemeral_storage_size,
=======
            "number_of_gpus": self.number_of_gpus,
            "node_pool_name": self.node_pool_name,
>>>>>>> 21fa8647
        }

        return get_nested_dict_hash(component_op_uid_dict)


class Pipeline:
    """Class representing a Fondant Pipeline."""

    def __init__(
        self,
        base_path: str,
        pipeline_name: str,
        pipeline_description: t.Optional[str] = None,
    ):
        """
        Args:
            base_path: The base path for the pipeline where the artifacts are stored.
            pipeline_name: The name of the pipeline.
            pipeline_description: Optional description of the pipeline.
        """
        self.base_path = base_path
        self.name = self._validate_pipeline_name(pipeline_name)
        self.description = pipeline_description
        self.package_path = f"{pipeline_name}.tgz"
        self._graph: t.OrderedDict[str, t.Any] = OrderedDict()
        self.task_without_dependencies_added = False

    def add_op(
        self,
        task: ComponentOp,
        dependencies: t.Optional[t.Union[ComponentOp, t.List[ComponentOp]]] = None,
    ):
        """
        Add a task to the pipeline with an optional dependency.

        Args:
            task: The task to add to the pipeline.
            dependencies: Optional task dependencies that needs to be completed before the task
             can run.
        """
        if dependencies is None:
            if self.task_without_dependencies_added:
                msg = "At most one task can be defined without dependencies."
                raise InvalidPipelineDefinition(
                    msg,
                )
            dependencies = []
            self.task_without_dependencies_added = True
        elif not isinstance(dependencies, list):
            dependencies = [dependencies]

        if len(dependencies) > 1:
            msg = (
                f"Multiple component dependencies provided for component "
                f"`{task.component_spec.name}`. The current version of Fondant can only handle "
                f"components with a single dependency. Please note that the behavior of the "
                f"pipeline may be unpredictable or incorrect."
            )
            raise InvalidPipelineDefinition(
                msg,
            )

        dependencies_names = [dependency.name for dependency in dependencies]

        self._graph[task.name] = {
            "fondant_component_op": task,
            "dependencies": dependencies_names,
        }

    def sort_graph(self):
        """Sort the graph topologically based on task dependencies."""
        logger.info("Sorting pipeline component graph topologically.")
        sorted_graph = []
        visited = set()

        def depth_first_traversal(node: str):
            """
            Perform a depth-first traversal of the graph and its dependencies.

            Args:
                node: The name of the starting node for traversal.
            """
            if node not in visited:
                visited.add(node)
                for dependency in self._graph[node]["dependencies"]:
                    depth_first_traversal(dependency)
                sorted_graph.append(node)

        for graph_node in self._graph:
            depth_first_traversal(graph_node)

        self._graph = OrderedDict((node, self._graph[node]) for node in sorted_graph)

    @staticmethod
    def _validate_pipeline_name(pipeline_name: str) -> str:
        pattern = r"^[a-z0-9][a-z0-9_-]*$"
        if not re.match(pattern, pipeline_name):
            msg = f"The pipeline name violates the pattern {pattern}"
            raise InvalidPipelineDefinition(msg)
        return pipeline_name

<<<<<<< HEAD
    def execute_component(self, component_name: str, cache_key: str) -> bool:
        """
        Function that checks whether a component should be executed
        Args:
            component_name: the name of the component to execute
            cache_key: the component cache key
        Return:
            boolean indicating whether to execute the component.
        """
        executed_manifest_dir = f"{self.base_path}/{component_name}"
        executed_manifests = [
            file.rsplit("/", 1)[-1] for file in list_files(executed_manifest_dir)
        ]
        current_manifest = f"manifest_{cache_key}.json"
        manifest_path = f"{executed_manifest_dir}/{current_manifest}"

        if current_manifest in executed_manifests:
            manifest = Manifest.from_file(manifest_path)
            logger.info(
                f"Found matching execution for component '{component_name}' under"
                f" {manifest_path} with run_id {manifest.run_id}\n."
                f" Caching component execution.",
            )
            return False

=======
    def validate(self, run_id: str):
        """Sort and run validation on the pipeline definition.

        Args:
            run_id (str, optional): run identifier. Defaults to None.
        """
        self.sort_graph()
        self._validate_pipeline_definition(run_id)

    def execute_component(self, component_op: ComponentOp) -> bool:
        """
        Function that checks whether a component should be executed
        Args:
            component_op: the component Op to execute
        Return:
            boolean indicating whether to execute the component.
        """
        # TODO: implement caching check later on, for now defaults to true
>>>>>>> 21fa8647
        return True

    def _validate_pipeline_definition(self, run_id: str):
        """
        Validates the pipeline definition by ensuring that the consumed and produced subsets and
        their associated fields match and are invoked in the correct order.

        Raises:
            InvalidPipelineDefinition: If a component is trying to invoke a subset that is not
             defined or created in previous components, or if an invoked subset's schema does not
              match the previously created subset definition.
            base_path: the base path where to store the pipelines artifacts
            run_id: the run id of the component
        """
<<<<<<< HEAD
=======
        if len(self._graph.keys()) == 0:
            logger.info("No components defined in the pipeline. Nothing to validate.")
            return

>>>>>>> 21fa8647
        # TODO: change later if we decide to run 2 fondant pipelines after each other
        load_component = True
        load_component_name = list(self._graph.keys())[0]

        # Create initial manifest
        manifest = Manifest.create(
            base_path=self.base_path,
            run_id=run_id,
            component_id=load_component_name,
            cache_key="42",
        )
        for operation_specs in self._graph.values():
            fondant_component_op = operation_specs["fondant_component_op"]
            component_spec = fondant_component_op.component_spec

            if not load_component:
                # Check subset exists
                for (
                    component_subset_name,
                    component_subset,
                ) in component_spec.consumes.items():
                    if component_subset_name not in manifest.subsets:
                        msg = (
                            f"Component '{component_spec.name}' is trying to invoke the subset "
                            f"'{component_subset_name}', which has not been defined or created "
                            f"in the previous components."
                        )
                        raise InvalidPipelineDefinition(
                            msg,
                        )

                    # Get the corresponding manifest fields
                    manifest_fields = manifest.subsets[component_subset_name].fields

                    # Check fields
                    for field_name, subset_field in component_subset.fields.items():
                        # Check if invoked field exists
                        if field_name not in manifest_fields:
                            msg = (
                                f"The invoked subset '{component_subset_name}' of the "
                                f"'{component_spec.name}' component does not match the "
                                f"previously created subset definition.\n The component is "
                                f"trying to invoke the field '{field_name}' which has not been "
                                f"previously defined. Current available fields are "
                                f"{manifest_fields}\n"
                            )
                            raise InvalidPipelineDefinition(
                                msg,
                            )
                        # Check if the invoked field schema matches the current schema
                        if subset_field != manifest_fields[field_name]:
                            msg = (
                                f"The invoked subset '{component_subset_name}' of the "
                                f"'{component_spec.name}' component does not match  the "
                                f"previously created subset definition.\n The '{field_name}' "
                                f"field is currently defined with the following schema:\n"
                                f"{manifest_fields[field_name]}\nThe current component to "
                                f"trying to invoke it with this schema:\n{subset_field}"
                            )
                            raise InvalidPipelineDefinition(
                                msg,
                            )
            manifest = manifest.evolve(component_spec)
            load_component = False

        logger.info("All pipeline component specifications match.")

<<<<<<< HEAD
    def get_pipeline_cache_dict(
        self,
        cache_disabled: t.Optional[bool] = False,
    ) -> t.Dict[str, t.Dict[str, t.Any]]:
        """
        Generate a dictionary containing cache information for each component in the pipeline.

        This function iterates over the components in the pipeline and determines whether each
        component should be executed or whether it can be cached based on the cache key.

        Returns:
            dictionary with component names as keys and corresponding cache information as values.
            Each entry in the dictionary contains the 'cache_key' and 'execute_component' fields.

        Example:
            {
                'component1': {
                    'cache_key': 'cache_key_value1',
                    'execute_component': True
                },
                'component2': {
                    'cache_key': 'cache_key_value2',
                    'execute_component': False
                },
                ...
            }
        """
        execute_next_components = False
        cache_dict = {}

        for component_name, component in self._graph.items():
            fondant_component_op = component["fondant_component_op"]

            cache_key = fondant_component_op.get_component_cache_key()

            if cache_disabled:
                execute_component = True
            elif execute_next_components is False:
                execute_component = self.execute_component(
                    component_name=component_name,
                    cache_key=cache_key,
                )
            else:
                execute_component = True

            # if one component should be executed then all subsequent components will have to be
            # executed
            if execute_component is True:
                execute_next_components = True

            # Create cache information entry for the component in the dictionary
            cache_dict[component_name] = {
                "cache_key": cache_key,
                "execute_component": execute_component,
            }

        return cache_dict

    def compile(self, cache_disabled: t.Optional[bool] = False):
        """
        Function that creates and compiles a Kubeflow Pipeline.
        Once you have generated the pipeline function, you can use it to create an instance of
        the pipeline and compile it using the Kubeflow compiler.

        Args:
            cache_disabled: flag to disable cached execution of components. Disabled  by default.
        """

        def _get_component_function(
            fondant_component_operation: ComponentOp,
        ) -> t.Callable:
            """
            Load the Kubeflow component based on the specification from the fondant component
             operation.

            Args:
                fondant_component_operation (ComponentOp): The fondant component
                 operation.

            Returns:
                Callable: The Kubeflow component.
            """
            return kfp.components.load_component(
                text=fondant_component_operation.component_spec.kubeflow_specification.to_string(),
            )

        def _set_task_configuration(task, fondant_component_operation):
            # Unpack optional specifications
            number_of_gpus = fondant_component_operation.number_of_gpus
            node_pool_name = fondant_component_operation.node_pool_name
            p_volumes = fondant_component_operation.p_volumes
            ephemeral_storage_size = fondant_component_operation.ephemeral_storage_size

            # Assign optional specification
            if number_of_gpus is not None:
                task.set_gpu_limit(number_of_gpus)
            if node_pool_name is not None:
                task.add_node_selector_constraint("node_pool", node_pool_name)
            if p_volumes is not None:
                task.add_pvolumes(p_volumes)
            if ephemeral_storage_size is not None:
                task.set_ephemeral_storage_request(ephemeral_storage_size)

            return task

        # Sort graph based on specified dependencies
        self.sort_graph()

        # parse metadata argument required for the first component
        timestamp = datetime.datetime.now().strftime("%Y%m%d%H%M%S")
        run_id = f"{self.name}-{timestamp}"

        # Validate subset schema before defining the pipeline
        self._validate_pipeline_definition(run_id)

        # Get cache information dictionary
        cache_dict = self.get_pipeline_cache_dict(cache_disabled=cache_disabled)

        @dsl.pipeline(name=self.name, description=self.description)
        def pipeline():
            # TODO: check if we want to have the manifest path empty for loading component or remove
            #  it completely from the loading component

            manifest_path = ""
            previous_component_task = None

            for component_name, component in self._graph.items():
                fondant_component_op = component["fondant_component_op"]

                metadata = Metadata(
                    run_id=f"{self.name}-{timestamp}",
                    base_path=self.base_path,
                    component_id=component_name,
                    cache_key=str(cache_dict[component_name]["cache_key"]),
                )
                # Get the Kubeflow component based on the fondant component operation.
                kubeflow_component_op = _get_component_function(fondant_component_op)

                # Execute the Kubeflow component and pass in the output manifest path from
                # the previous component.
                component_args = fondant_component_op.arguments

                component_task = kubeflow_component_op(
                    input_manifest_path=manifest_path,
                    metadata=metadata.to_json(),
                    execute_component=cache_dict[component_name]["execute_component"],
                    **component_args,
                )

                # Set optional configurations
                component_task = _set_task_configuration(
                    component_task,
                    fondant_component_op,
                )
                # Set the execution order of the component task to be after the previous
                # component task.
                if previous_component_task is not None:
                    component_task.after(previous_component_task)

                # Update the manifest path to be the output path of the current component task.
                manifest_path = component_task.outputs["output_manifest_path"]

                previous_component_task = component_task

            return pipeline

        logger.info(f"Compiling pipeline: {self.name}")

        kfp.compiler.Compiler().compile(pipeline, self.package_path)

        logger.info("Pipeline compiled successfully")

=======
>>>>>>> 21fa8647
    def __repr__(self) -> str:
        """Return a string representation of the FondantPipeline object."""
        return f"{self.__class__.__name__}({self._graph!r}"<|MERGE_RESOLUTION|>--- conflicted
+++ resolved
@@ -1,8 +1,4 @@
 """This module defines classes to represent a Fondant Pipeline."""
-<<<<<<< HEAD
-import datetime
-=======
->>>>>>> 21fa8647
 import hashlib
 import json
 import logging
@@ -18,22 +14,10 @@
     from importlib_resources import files  # type: ignore
 
 from fondant.component_spec import ComponentSpec
-<<<<<<< HEAD
-from fondant.exceptions import InvalidPipelineDefinition
+from fondant.exceptions import InvalidImageDigest, InvalidPipelineDefinition
 from fondant.filesystem import list_files
-from fondant.import_utils import is_kfp_available
-from fondant.manifest import Manifest, Metadata
-from fondant.schema import validate_partition_number, validate_partition_size
-
-if is_kfp_available():
-    import kfp
-    from kfp import dsl
-    from kubernetes import client as k8s_client
-=======
-from fondant.exceptions import InvalidImageDigest, InvalidPipelineDefinition
 from fondant.manifest import Manifest
 from fondant.schema import validate_partition_number
->>>>>>> 21fa8647
 
 logger = logging.getLogger(__name__)
 
@@ -75,18 +59,11 @@
         node_pool_name: t.Optional[str] = None,
     ) -> None:
         self.component_dir = Path(component_dir)
-<<<<<<< HEAD
-=======
-        self.input_partition_rows = input_partition_rows
-        self.arguments = self._set_arguments(arguments)
-
->>>>>>> 21fa8647
         self.component_spec = ComponentSpec.from_file(
             self.component_dir / self.COMPONENT_SPEC_NAME,
         )
         self.name = self.component_spec.name.replace(" ", "_").lower()
         self.input_partition_rows = input_partition_rows
-        self.output_partitioning_size = output_partition_size
         self.arguments = self._set_arguments(arguments)
         self.arguments.setdefault("component_spec", self.component_spec.specification)
         self.number_of_gpus = number_of_gpus
@@ -166,71 +143,13 @@
         )
 
     @staticmethod
-<<<<<<< HEAD
-    def get_component_image_hash(image_ref: str):
-        """Calculate the hash of a Docker image reference. If multiple builds exist for
-        different operating systems, the hash of the amd64 CPU architecture and the linux
-        operating system is returned.
-=======
     def get_image_manifest(image_ref: str):
         """Retrieve the Docker image manifest.
->>>>>>> 21fa8647
 
         Args:
             image_ref: The Docker image reference (e.g., 'registry/image:tag').
 
         Returns:
-<<<<<<< HEAD
-            The hash value (digest) of the Docker image.
-        """
-
-        def get_image_manifest(image_ref: str):
-            """Retrieve the Docker image manifest.
-
-            Args:
-                image_ref (str): The Docker image reference (e.g., 'registry/image:tag').
-
-            Returns:
-                dict: The parsed JSON manifest.
-            """
-            cmd = ["docker", "manifest", "inspect", image_ref]
-            try:
-                result = subprocess.run(  # nosec
-                    cmd,
-                    capture_output=True,
-                    check=True,
-                    text=True,
-                )
-                return json.loads(result.stdout)
-            except subprocess.CalledProcessError as e:
-                msg = f"Error executing command: {e}"
-                raise Exception(msg)
-            except json.JSONDecodeError as e:
-                msg = f"Error decoding response: {e}"
-                raise Exception(msg)
-
-        manifest = get_image_manifest(image_ref)
-
-        hash_ = None
-        try:
-            response_manifests = manifest.get("manifests", [])
-            for response_manifest in response_manifests:
-                platform_specs = response_manifest.get("platform", {})
-                if (
-                    platform_specs.get("architecture") == "amd64"
-                    and platform_specs.get("os") == "linux"
-                ):
-                    hash_ = response_manifest.get("digest")
-                    break
-
-            if not hash_:
-                hash_ = manifest.get("config", {}).get("digest")
-
-            return hash_
-        except KeyError:
-            msg = "Error parsing image manifest."
-            raise Exception(msg)
-=======
             dict: The parsed JSON manifest.
         """
         cmd = ["docker", "manifest", "inspect", image_ref]
@@ -282,7 +201,6 @@
             hash_ = config_digest
 
         return hash_
->>>>>>> 21fa8647
 
     def get_component_cache_key(self) -> str:
         """Calculate a cache key representing the unique identity of this ComponentOp.
@@ -315,11 +233,7 @@
 
             return input_dict
 
-<<<<<<< HEAD
-        def get_nested_dict_hash(input_dict: t.Dict[str, t.Any]) -> str:
-=======
         def get_nested_dict_hash(input_dict):
->>>>>>> 21fa8647
             """Calculate the hash of a nested dictionary.
 
             Args:
@@ -343,18 +257,8 @@
             if self.arguments is not None
             else None,
             "input_partition_rows": self.input_partition_rows,
-<<<<<<< HEAD
-            "output_partition_size": self.output_partitioning_size,
             "number_of_gpus": self.number_of_gpus,
             "node_pool_name": self.node_pool_name,
-            "p_volumes": get_nested_dict_hash(self.p_volumes)
-            if self.p_volumes is not None
-            else None,
-            "ephemeral_storage_size": self.ephemeral_storage_size,
-=======
-            "number_of_gpus": self.number_of_gpus,
-            "node_pool_name": self.node_pool_name,
->>>>>>> 21fa8647
         }
 
         return get_nested_dict_hash(component_op_uid_dict)
@@ -456,7 +360,15 @@
             raise InvalidPipelineDefinition(msg)
         return pipeline_name
 
-<<<<<<< HEAD
+    def validate(self, run_id: str):
+        """Sort and run validation on the pipeline definition.
+
+        Args:
+            run_id (str, optional): run identifier. Defaults to None.
+        """
+        self.sort_graph()
+        self._validate_pipeline_definition(run_id)
+
     def execute_component(self, component_name: str, cache_key: str) -> bool:
         """
         Function that checks whether a component should be executed
@@ -482,26 +394,6 @@
             )
             return False
 
-=======
-    def validate(self, run_id: str):
-        """Sort and run validation on the pipeline definition.
-
-        Args:
-            run_id (str, optional): run identifier. Defaults to None.
-        """
-        self.sort_graph()
-        self._validate_pipeline_definition(run_id)
-
-    def execute_component(self, component_op: ComponentOp) -> bool:
-        """
-        Function that checks whether a component should be executed
-        Args:
-            component_op: the component Op to execute
-        Return:
-            boolean indicating whether to execute the component.
-        """
-        # TODO: implement caching check later on, for now defaults to true
->>>>>>> 21fa8647
         return True
 
     def _validate_pipeline_definition(self, run_id: str):
@@ -516,13 +408,10 @@
             base_path: the base path where to store the pipelines artifacts
             run_id: the run id of the component
         """
-<<<<<<< HEAD
-=======
         if len(self._graph.keys()) == 0:
             logger.info("No components defined in the pipeline. Nothing to validate.")
             return
 
->>>>>>> 21fa8647
         # TODO: change later if we decide to run 2 fondant pipelines after each other
         load_component = True
         load_component_name = list(self._graph.keys())[0]
@@ -590,7 +479,6 @@
 
         logger.info("All pipeline component specifications match.")
 
-<<<<<<< HEAD
     def get_pipeline_cache_dict(
         self,
         cache_disabled: t.Optional[bool] = False,
@@ -649,122 +537,6 @@
 
         return cache_dict
 
-    def compile(self, cache_disabled: t.Optional[bool] = False):
-        """
-        Function that creates and compiles a Kubeflow Pipeline.
-        Once you have generated the pipeline function, you can use it to create an instance of
-        the pipeline and compile it using the Kubeflow compiler.
-
-        Args:
-            cache_disabled: flag to disable cached execution of components. Disabled  by default.
-        """
-
-        def _get_component_function(
-            fondant_component_operation: ComponentOp,
-        ) -> t.Callable:
-            """
-            Load the Kubeflow component based on the specification from the fondant component
-             operation.
-
-            Args:
-                fondant_component_operation (ComponentOp): The fondant component
-                 operation.
-
-            Returns:
-                Callable: The Kubeflow component.
-            """
-            return kfp.components.load_component(
-                text=fondant_component_operation.component_spec.kubeflow_specification.to_string(),
-            )
-
-        def _set_task_configuration(task, fondant_component_operation):
-            # Unpack optional specifications
-            number_of_gpus = fondant_component_operation.number_of_gpus
-            node_pool_name = fondant_component_operation.node_pool_name
-            p_volumes = fondant_component_operation.p_volumes
-            ephemeral_storage_size = fondant_component_operation.ephemeral_storage_size
-
-            # Assign optional specification
-            if number_of_gpus is not None:
-                task.set_gpu_limit(number_of_gpus)
-            if node_pool_name is not None:
-                task.add_node_selector_constraint("node_pool", node_pool_name)
-            if p_volumes is not None:
-                task.add_pvolumes(p_volumes)
-            if ephemeral_storage_size is not None:
-                task.set_ephemeral_storage_request(ephemeral_storage_size)
-
-            return task
-
-        # Sort graph based on specified dependencies
-        self.sort_graph()
-
-        # parse metadata argument required for the first component
-        timestamp = datetime.datetime.now().strftime("%Y%m%d%H%M%S")
-        run_id = f"{self.name}-{timestamp}"
-
-        # Validate subset schema before defining the pipeline
-        self._validate_pipeline_definition(run_id)
-
-        # Get cache information dictionary
-        cache_dict = self.get_pipeline_cache_dict(cache_disabled=cache_disabled)
-
-        @dsl.pipeline(name=self.name, description=self.description)
-        def pipeline():
-            # TODO: check if we want to have the manifest path empty for loading component or remove
-            #  it completely from the loading component
-
-            manifest_path = ""
-            previous_component_task = None
-
-            for component_name, component in self._graph.items():
-                fondant_component_op = component["fondant_component_op"]
-
-                metadata = Metadata(
-                    run_id=f"{self.name}-{timestamp}",
-                    base_path=self.base_path,
-                    component_id=component_name,
-                    cache_key=str(cache_dict[component_name]["cache_key"]),
-                )
-                # Get the Kubeflow component based on the fondant component operation.
-                kubeflow_component_op = _get_component_function(fondant_component_op)
-
-                # Execute the Kubeflow component and pass in the output manifest path from
-                # the previous component.
-                component_args = fondant_component_op.arguments
-
-                component_task = kubeflow_component_op(
-                    input_manifest_path=manifest_path,
-                    metadata=metadata.to_json(),
-                    execute_component=cache_dict[component_name]["execute_component"],
-                    **component_args,
-                )
-
-                # Set optional configurations
-                component_task = _set_task_configuration(
-                    component_task,
-                    fondant_component_op,
-                )
-                # Set the execution order of the component task to be after the previous
-                # component task.
-                if previous_component_task is not None:
-                    component_task.after(previous_component_task)
-
-                # Update the manifest path to be the output path of the current component task.
-                manifest_path = component_task.outputs["output_manifest_path"]
-
-                previous_component_task = component_task
-
-            return pipeline
-
-        logger.info(f"Compiling pipeline: {self.name}")
-
-        kfp.compiler.Compiler().compile(pipeline, self.package_path)
-
-        logger.info("Pipeline compiled successfully")
-
-=======
->>>>>>> 21fa8647
     def __repr__(self) -> str:
         """Return a string representation of the FondantPipeline object."""
         return f"{self.__class__.__name__}({self._graph!r}"