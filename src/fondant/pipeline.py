--- conflicted
+++ resolved
@@ -35,7 +35,7 @@
         input_partition_rows: The number of rows to load per partition. Set to override the
         automatic partitioning
         number_of_gpus: The number of gpus to assign to the operation
-         node_pool_label: The label of the node pool to which the operation will be assigned.
+        node_pool_label: The label of the node pool to which the operation will be assigned.
         node_pool_name: The name of the node pool to which the operation will be assigned.
         cache: Set to False to disable caching, True by default.
         memory_request: the memory requested by the component. The value  can be a number or a
@@ -77,12 +77,9 @@
         preemptible: t.Optional[bool] = False,
         cluster_type: t.Optional[str] = "default",
         client_kwargs: t.Optional[dict] = None,
-<<<<<<< HEAD
         column_mapping_list: t.Optional[t.List[ColumnMapping]] = None,
-=======
         memory_request: t.Optional[t.Union[str, int]] = None,
         memory_limit: t.Optional[t.Union[str, int]] = None,
->>>>>>> 47dcda82
     ) -> None:
         self.component_dir = Path(component_dir)
         self.input_partition_rows = input_partition_rows
@@ -114,12 +111,6 @@
             self.column_mapping,
             validate_column_mapping,
         )
-
-        self.component_spec = ComponentSpec.from_file(
-            self.component_dir / self.COMPONENT_SPEC_NAME,
-            column_mapping=self.column_mapping,
-        )
-
         self.arguments.setdefault("component_spec", self.component_spec.specification)
 
         self.number_of_gpus = number_of_gpus
@@ -179,8 +170,8 @@
 
     @staticmethod
     def _validate_node_pool_spec(
-        node_pool_label: t.Optional[str],
-        node_pool_name: t.Optional[str],
+        node_pool_label,
+        node_pool_name,
     ) -> t.Tuple[t.Optional[str], t.Optional[str]]:
         """Validate node pool specification."""
         if bool(node_pool_label) != bool(node_pool_name):
