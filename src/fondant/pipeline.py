"""This module defines classes to represent a Fondant Pipeline."""
<<<<<<< HEAD
import hashlib
import json
=======
>>>>>>> 1be8de45
import logging
import re
import subprocess  # nosec
import typing as t
from collections import OrderedDict
from pathlib import Path

try:
    from importlib.resources import files  # type: ignore
except ImportError:
    from importlib_resources import files  # type: ignore

from fondant.component_spec import ComponentSpec
<<<<<<< HEAD
from fondant.exceptions import InvalidImageDigest, InvalidPipelineDefinition
from fondant.import_utils import is_kfp_available
=======
from fondant.exceptions import InvalidPipelineDefinition
>>>>>>> 1be8de45
from fondant.manifest import Manifest
from fondant.schema import validate_partition_number

logger = logging.getLogger(__name__)


class ComponentOp:
    """
    Class representing an operation for a Fondant Component in a Kubeflow Pipeline. An operation
    is a representation of a function that will be executed as part of a pipeline.

    Arguments:
        component_dir: The path to the component directory.
        arguments: A dictionary containing the argument name and value for the operation.
        input_partition_rows: The number of rows to load per partition. Set to override the
        automatic partitioning
        number_of_gpus: The number of gpus to assign to the operation
        node_pool_label: The label of the node pool to which the operation will be assigned.
        node_pool_name: The name of the node pool to which the operation will be assigned.

    Note:
        - A Fondant Component operation is created by defining a Fondant Component and its input
          arguments.
        - The `number_of_gpus`, `node_pool_label`, `node_pool_name`
         attributes are optional and can be used to specify additional
          configurations for the operation. More information on the optional attributes that can
          be assigned to kfp components here:
          https://kubeflow-pipelines.readthedocs.io/en/1.8.13/source/kfp.dsl.html
    """

    COMPONENT_SPEC_NAME = "fondant_component.yaml"

    def __init__(
        self,
        component_dir: t.Union[str, Path],
        *,
        arguments: t.Optional[t.Dict[str, t.Any]] = None,
        input_partition_rows: t.Optional[t.Union[str, int]] = None,
        number_of_gpus: t.Optional[int] = None,
        node_pool_label: t.Optional[str] = None,
        node_pool_name: t.Optional[str] = None,
    ) -> None:
        self.component_dir = Path(component_dir)
        self.input_partition_rows = input_partition_rows
        self.arguments = self._set_arguments(arguments)

        self.component_spec = ComponentSpec.from_file(
            self.component_dir / self.COMPONENT_SPEC_NAME,
        )
        self.arguments.setdefault("component_spec", self.component_spec.specification)

        self.number_of_gpus = number_of_gpus
        self.node_pool_label, self.node_pool_name = self._validate_node_pool_spec(
            node_pool_label,
            node_pool_name,
        )

    def _set_arguments(
        self,
        arguments: t.Optional[t.Dict[str, t.Any]],
    ) -> t.Dict[str, t.Any]:
        """Set component arguments based on provided arguments and relevant ComponentOp
        parameters.
        """
        arguments = arguments or {}

        input_partition_rows = validate_partition_number(self.input_partition_rows)

        arguments["input_partition_rows"] = str(input_partition_rows)

        return arguments

    def _validate_node_pool_spec(
        self,
        node_pool_label,
        node_pool_name,
    ) -> t.Tuple[t.Optional[str], t.Optional[str]]:
        """Validate node pool specification."""
        if bool(node_pool_label) != bool(node_pool_name):
            msg = "Both node_pool_label and node_pool_name must be specified or both must be None."
            raise InvalidPipelineDefinition(
                msg,
            )
        return node_pool_label, node_pool_name

    @property
    def dockerfile_path(self) -> t.Optional[Path]:
        path = self.component_dir / "Dockerfile"
        return path if path.exists() else None

    @classmethod
    def from_registry(
        cls,
        name: str,
        *,
        arguments: t.Optional[t.Dict[str, t.Any]] = None,
        input_partition_rows: t.Optional[t.Union[int, str]] = None,
        number_of_gpus: t.Optional[int] = None,
        node_pool_label: t.Optional[str] = None,
        node_pool_name: t.Optional[str] = None,
    ) -> "ComponentOp":
        """Load a reusable component by its name.

        Args:
            name: Name of the component to load
            arguments: A dictionary containing the argument name and value for the operation.
            input_partition_rows: The number of rows to load per partition. Set to override the
            automatic partitioning
            number_of_gpus: The number of gpus to assign to the operation
            node_pool_label: The label of the node pool to which the operation will be assigned.
            node_pool_name: The name of the node pool to which the operation will be assigned.
        """
        components_dir: Path = t.cast(Path, files("fondant") / f"components/{name}")

        if not (components_dir.exists() and components_dir.is_dir()):
            msg = f"No reusable component with name {name} found."
            raise ValueError(msg)

        return ComponentOp(
            components_dir,
            arguments=arguments,
            input_partition_rows=input_partition_rows,
            number_of_gpus=number_of_gpus,
            node_pool_label=node_pool_label,
            node_pool_name=node_pool_name,
        )

    @staticmethod
    def get_image_manifest(image_ref: str):
        """Retrieve the Docker image manifest.

        Args:
            image_ref: The Docker image reference (e.g., 'registry/image:tag').

        Returns:
            dict: The parsed JSON manifest.
        """
        cmd = ["docker", "manifest", "inspect", image_ref]
        try:
            result = subprocess.run(  # nosec
                cmd,
                capture_output=True,
                check=True,
                text=True,
            )
            return json.loads(result.stdout)
        except subprocess.CalledProcessError as e:
            msg = f"Error executing command: {e}"
            raise Exception(msg)
        except json.JSONDecodeError as e:
            msg = f"Error decoding response: {e}"
            raise Exception(msg)

    def get_component_image_hash(self, image_ref):
        """Calculate the hash of a Docker image reference. If multiple builds exist for
        different operating systems, the hash of the amd64 CPU architecture and the linux
        operating system is returned.

        Args:
            image_ref (str): The Docker image reference (e.g., 'registry/image:tag').

        Returns:
            str: The hash value (digest) of the Docker image.
        """
        manifest = self.get_image_manifest(image_ref)

        hash_ = None

        response_manifests = manifest.get("manifests", [])
        for response_manifest in response_manifests:
            platform_specs = response_manifest.get("platform", {})
            if (
                platform_specs.get("architecture") == "amd64"
                and platform_specs.get("os") == "linux"
            ):
                hash_ = response_manifest.get("digest")
                break

        if not hash_:
            config_digest = manifest.get("config", {}).get("digest")
            if not config_digest:
                msg = "No valid digest found in the image manifest."
                raise InvalidImageDigest(msg)
            hash_ = config_digest

        return hash_

    def get_component_cache_key(self) -> str:
        """Calculate a cache key representing the unique identity of this ComponentOp.

        The cache key is computed based on the component specification, image hash, arguments, and
        other attributes of the ComponentOp. It is used to uniquely identify a specific instance
        of the ComponentOp and is used for caching.

        Returns:
            A cache key representing the unique identity of this ComponentOp.
        """

        def sorted_dict_to_json(input_dict):
            """Convert a dictionary to a sorted JSON string.

            This function recursively converts nested dictionaries to ensure all dictionaries
            are sorted and their values are JSON-compatible (e.g., lists, dictionaries, strings,
            numbers, booleans, or None).

            Args:
            input_dict: The dictionary to be converted.

            Returns:
            A sorted JSON string representing the dictionary.
            """
            if isinstance(input_dict, dict):
                return json.dumps(
                    {k: sorted_dict_to_json(v) for k, v in sorted(input_dict.items())},
                )

            return input_dict

        def get_nested_dict_hash(input_dict):
            """Calculate the hash of a nested dictionary.

            Args:
                input_dict: The nested dictionary to calculate the hash for.

            Returns:
                The hash value (MD5 digest) of the nested dictionary.
            """
            sorted_json_string = sorted_dict_to_json(input_dict)
            hash_object = hashlib.md5(sorted_json_string.encode())  # nosec
            return hash_object.hexdigest()

        component_spec_dict = self.component_spec.specification

        component_op_uid_dict = {
            "component_spec_hash": get_nested_dict_hash(component_spec_dict),
            "component_image_hash": self.get_component_image_hash(
                component_spec_dict["image"],
            ),
            "arguments": get_nested_dict_hash(self.arguments)
            if self.arguments is not None
            else None,
            "input_partition_rows": self.input_partition_rows,
            "output_partition_size": self.output_partitioning_size,
            "number_of_gpus": self.number_of_gpus,
            "node_pool_name": self.node_pool_name,
            "p_volumes": get_nested_dict_hash(self.p_volumes)
            if self.p_volumes is not None
            else None,
            "ephemeral_storage_size": self.ephemeral_storage_size,
        }

        return get_nested_dict_hash(component_op_uid_dict)


class Pipeline:
    """Class representing a Fondant Pipeline."""

    def __init__(
        self,
        base_path: str,
        pipeline_name: str,
        pipeline_description: t.Optional[str] = None,
    ):
        """
        Args:
            base_path: The base path for the pipeline where the artifacts are stored.
            pipeline_name: The name of the pipeline.
            pipeline_description: Optional description of the pipeline.
        """
        self.base_path = base_path
        self.name = self._validate_pipeline_name(pipeline_name)
        self.description = pipeline_description
        self.package_path = f"{pipeline_name}.tgz"
        self._graph: t.OrderedDict[str, t.Any] = OrderedDict()
        self.task_without_dependencies_added = False

    def add_op(
        self,
        task: ComponentOp,
        dependencies: t.Optional[t.Union[ComponentOp, t.List[ComponentOp]]] = None,
    ):
        """
        Add a task to the pipeline with an optional dependency.

        Args:
            task: The task to add to the pipeline.
            dependencies: Optional task dependencies that needs to be completed before the task
             can run.
        """
        if dependencies is None:
            if self.task_without_dependencies_added:
                msg = "At most one task can be defined without dependencies."
                raise InvalidPipelineDefinition(
                    msg,
                )
            dependencies = []
            self.task_without_dependencies_added = True
        elif not isinstance(dependencies, list):
            dependencies = [dependencies]

        if len(dependencies) > 1:
            msg = (
                f"Multiple component dependencies provided for component "
                f"`{task.component_spec.name}`. The current version of Fondant can only handle "
                f"components with a single dependency. Please note that the behavior of the "
                f"pipeline may be unpredictable or incorrect."
            )
            raise InvalidPipelineDefinition(
                msg,
            )

        dependencies_names = [
            dependency.component_spec.name for dependency in dependencies
        ]

        self._graph[task.component_spec.name] = {
            "fondant_component_op": task,
            "dependencies": dependencies_names,
        }

    def sort_graph(self):
        """Sort the graph topologically based on task dependencies."""
        logger.info("Sorting pipeline component graph topologically.")
        sorted_graph = []
        visited = set()

        def depth_first_traversal(node: str):
            """
            Perform a depth-first traversal of the graph and its dependencies.

            Args:
                node: The name of the starting node for traversal.
            """
            if node not in visited:
                visited.add(node)
                for dependency in self._graph[node]["dependencies"]:
                    depth_first_traversal(dependency)
                sorted_graph.append(node)

        for graph_node in self._graph:
            depth_first_traversal(graph_node)

        self._graph = OrderedDict((node, self._graph[node]) for node in sorted_graph)

    @staticmethod
    def _validate_pipeline_name(pipeline_name: str) -> str:
        pattern = r"^[a-z0-9][a-z0-9_-]*$"
        if not re.match(pattern, pipeline_name):
            msg = f"The pipeline name violates the pattern {pattern}"
            raise InvalidPipelineDefinition(msg)
        return pipeline_name

    def validate(self, run_id: str):
        """Sort and run validation on the pipeline definition.

        Args:
            run_id (str, optional): run identifier. Defaults to None.
        """
        self.sort_graph()
        self._validate_pipeline_definition(run_id)

    def _validate_pipeline_definition(self, run_id: str):
        """
        Validates the pipeline definition by ensuring that the consumed and produced subsets and
        their associated fields match and are invoked in the correct order.

        Raises:
            InvalidPipelineDefinition: If a component is trying to invoke a subset that is not
             defined or created in previous components, or if an invoked subset's schema does not
              match the previously created subset definition.
            base_path: the base path where to store the pipelines artifacts
            run_id: the run id of the component
        """
        if len(self._graph.keys()) == 0:
            logger.info("No components defined in the pipeline. Nothing to validate.")
            return

        # TODO: change later if we decide to run 2 fondant pipelines after each other
        load_component = True
        load_component_name = list(self._graph.keys())[0]

        # Create initial manifest
        manifest = Manifest.create(
            base_path=self.base_path,
            run_id=run_id,
            component_id=load_component_name,
        )
        for operation_specs in self._graph.values():
            fondant_component_op = operation_specs["fondant_component_op"]
            component_spec = fondant_component_op.component_spec
            if not load_component:
                # Check subset exists
                for (
                    component_subset_name,
                    component_subset,
                ) in component_spec.consumes.items():
                    if component_subset_name not in manifest.subsets:
                        msg = (
                            f"Component '{component_spec.name}' is trying to invoke the subset "
                            f"'{component_subset_name}', which has not been defined or created "
                            f"in the previous components."
                        )
                        raise InvalidPipelineDefinition(
                            msg,
                        )

                    # Get the corresponding manifest fields
                    manifest_fields = manifest.subsets[component_subset_name].fields

                    # Check fields
                    for field_name, subset_field in component_subset.fields.items():
                        # Check if invoked field exists
                        if field_name not in manifest_fields:
                            msg = (
                                f"The invoked subset '{component_subset_name}' of the "
                                f"'{component_spec.name}' component does not match the "
                                f"previously created subset definition.\n The component is "
                                f"trying to invoke the field '{field_name}' which has not been "
                                f"previously defined. Current available fields are "
                                f"{manifest_fields}\n"
                            )
                            raise InvalidPipelineDefinition(
                                msg,
                            )
                        # Check if the invoked field schema matches the current schema
                        if subset_field != manifest_fields[field_name]:
                            msg = (
                                f"The invoked subset '{component_subset_name}' of the "
                                f"'{component_spec.name}' component does not match  the "
                                f"previously created subset definition.\n The '{field_name}' "
                                f"field is currently defined with the following schema:\n"
                                f"{manifest_fields[field_name]}\nThe current component to "
                                f"trying to invoke it with this schema:\n{subset_field}"
                            )
                            raise InvalidPipelineDefinition(
                                msg,
                            )
            manifest = manifest.evolve(component_spec)
            load_component = False

        logger.info("All pipeline component specifications match.")<|MERGE_RESOLUTION|>--- conflicted
+++ resolved
@@ -1,9 +1,6 @@
 """This module defines classes to represent a Fondant Pipeline."""
-<<<<<<< HEAD
 import hashlib
 import json
-=======
->>>>>>> 1be8de45
 import logging
 import re
 import subprocess  # nosec
@@ -17,12 +14,7 @@
     from importlib_resources import files  # type: ignore
 
 from fondant.component_spec import ComponentSpec
-<<<<<<< HEAD
 from fondant.exceptions import InvalidImageDigest, InvalidPipelineDefinition
-from fondant.import_utils import is_kfp_available
-=======
-from fondant.exceptions import InvalidPipelineDefinition
->>>>>>> 1be8de45
 from fondant.manifest import Manifest
 from fondant.schema import validate_partition_number
 
@@ -265,13 +257,8 @@
             if self.arguments is not None
             else None,
             "input_partition_rows": self.input_partition_rows,
-            "output_partition_size": self.output_partitioning_size,
             "number_of_gpus": self.number_of_gpus,
             "node_pool_name": self.node_pool_name,
-            "p_volumes": get_nested_dict_hash(self.p_volumes)
-            if self.p_volumes is not None
-            else None,
-            "ephemeral_storage_size": self.ephemeral_storage_size,
         }
 
         return get_nested_dict_hash(component_op_uid_dict)
