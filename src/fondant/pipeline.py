--- conflicted
+++ resolved
@@ -37,11 +37,6 @@
         number_of_gpus: The number of gpus to assign to the operation
          node_pool_label: The label of the node pool to which the operation will be assigned.
         node_pool_name: The name of the node pool to which the operation will be assigned.
-<<<<<<< HEAD
-        column_mapping_list: List of ColumnMapping instances between a source dataset columns
-         and a target component columns. Used to facilitate the alignment of column names
-          between different datasets and component specifications.
-=======
         cache: Set to False to disable caching, True by default.
         preemptible: False by default. Set to True to use a preemptible VM.
          Requires the setup and assignment of a preemptible node pool. Note that preemptibles only
@@ -49,7 +44,9 @@
          https://v1-6-branch.kubeflow.org/docs/distributions/gke/pipelines/preemptible/
         cluster_type: The type of cluster to use for distributed execution (default is "local").
         client_kwargs: Keyword arguments used to initialise the dask client.
->>>>>>> e3d1f407
+        column_mapping_list: List of ColumnMapping instances between a source dataset columns
+         and a target component columns. Used to facilitate the alignment of column names
+          between different datasets and component specifications.
 
     Note:
         - A Fondant Component operation is created by defining a Fondant Component and its input
@@ -72,22 +69,13 @@
         number_of_gpus: t.Optional[int] = None,
         node_pool_label: t.Optional[str] = None,
         node_pool_name: t.Optional[str] = None,
-<<<<<<< HEAD
-        column_mapping_list: t.Optional[t.List[ColumnMapping]] = None,
-=======
         cache: t.Optional[bool] = True,
         preemptible: t.Optional[bool] = False,
         cluster_type: t.Optional[str] = "default",
         client_kwargs: t.Optional[dict] = None,
->>>>>>> e3d1f407
+        column_mapping_list: t.Optional[t.List[ColumnMapping]] = None,
     ) -> None:
         self.component_dir = Path(component_dir)
-        self.input_partition_rows = input_partition_rows
-        self.component_spec = ComponentSpec.from_file(
-            self.component_dir / self.COMPONENT_SPEC_NAME,
-        )
-        self.name = self.component_spec.name.replace(" ", "_").lower()
-<<<<<<< HEAD
         self.input_partition_rows = input_partition_rows
         self.column_mapping = (
             ColumnMapping.list_to_dict(column_mapping_list)
@@ -98,8 +86,7 @@
             self.component_dir / self.COMPONENT_SPEC_NAME,
             column_mapping=self.column_mapping,
         )
-        self.arguments = self._set_arguments(arguments)
-=======
+        self.name = self.component_spec.name.replace(" ", "_").lower()
         self.cache = self._configure_caching_from_image_tag(cache)
         self.cluster_type = cluster_type
         self.client_kwargs = client_kwargs
@@ -113,7 +100,16 @@
         self._add_component_argument("cache", cache)
         self._add_component_argument("cluster_type", cluster_type)
         self._add_component_argument("client_kwargs", client_kwargs)
->>>>>>> e3d1f407
+        self._add_component_argument(
+            "column_mapping",
+            self.column_mapping,
+            validate_column_mapping,
+        )
+
+        self.component_spec = ComponentSpec.from_file(
+            self.component_dir / self.COMPONENT_SPEC_NAME,
+            column_mapping=self.column_mapping,
+        )
 
         self.arguments.setdefault("component_spec", self.component_spec.specification)
 
@@ -136,19 +132,11 @@
         This is because using "latest" image tags can lead to unpredictable behavior due to
          image updates.
 
-<<<<<<< HEAD
-        input_partition_rows = validate_partition_number(self.input_partition_rows)
-        column_mapping = validate_column_mapping(self.column_mapping)
-
-        arguments["input_partition_rows"] = str(input_partition_rows)
-        arguments["column_mapping"] = str(column_mapping)
-=======
         Args:
             cache: The current caching setting. Set to `True` to enable caching, `False` to disable.
 
         Returns:
             The adjusted caching setting based on the image tag.
->>>>>>> e3d1f407
 
         """
         if cache is True:
@@ -182,14 +170,14 @@
     def _validate_node_pool_spec(
         node_pool_label: t.Optional[str],
         node_pool_name: t.Optional[str],
-    ) -> t.Tuple[str, str]:
+    ) -> t.Tuple[t.Optional[str], t.Optional[str]]:
         """Validate node pool specification."""
         if bool(node_pool_label) != bool(node_pool_name):
             msg = "Both node_pool_label and node_pool_name must be specified or both must be None."
             raise InvalidPipelineDefinition(
                 msg,
             )
-        return str(node_pool_label), str(node_pool_name)
+        return node_pool_label, node_pool_name
 
     @property
     def dockerfile_path(self) -> t.Optional[Path]:
@@ -222,11 +210,9 @@
             number_of_gpus: The number of gpus to assign to the operation
             node_pool_label: The label of the node pool to which the operation will be assigned.
             node_pool_name: The name of the node pool to which the operation will be assigned.
-<<<<<<< HEAD
             column_mapping_list: List of ColumnMapping instances between a source dataset columns
              and a target component columns. Used to facilitate the alignment of column names
               between different datasets and component specifications.
-=======
             cache: Set to False to disable caching, True by default.
             preemptible: False by default. Set to True to use a preemptible VM.
              Requires the setup and assignment of a preemptible node pool. Note that preemptibles
@@ -235,7 +221,6 @@
 
             cluster_type: The type of cluster to use for distributed execution (default is "local").
             client_kwargs: Keyword arguments used to initialise the dask client.
->>>>>>> e3d1f407
         """
         components_dir: Path = t.cast(Path, files("fondant") / f"components/{name}")
 
