apiVersion: argoproj.io/v1alpha1
kind: Workflow
metadata:
  annotations:
    pipelines.kubeflow.org/kfp_sdk_version: 1.8.22
    pipelines.kubeflow.org/pipeline_compilation_time: '2023-01-01T00:00:00'
    pipelines.kubeflow.org/pipeline_spec: '{"description": "description of the test
      pipeline", "name": "test_pipeline"}'
  generateName: test-pipeline-
  labels:
    pipelines.kubeflow.org/kfp_sdk_version: 1.8.22
spec:
  arguments:
    parameters: []
  entrypoint: test-pipeline
  serviceAccountName: pipeline-runner
  templates:
  - container:
      args: []
      command:
      - fondant
      - execute
      - main
      - --input_manifest_path
      - /tmp/inputs/input_manifest_path/data
      - --metadata
      - '{"base_path": "/foo/bar", "pipeline_name": "test_pipeline", "run_id": "test_pipeline-20230101000000",
        "component_id": "first_component", "cache_key": "1ba5e93659a51abe43ddd64b31bc1c59"}'
      - --component_spec
      - '{"args": {"storage_args": {"description": "Storage arguments", "type": "str"}},
        "description": "This is an example component", "image": "example_component:latest",
        "name": "First component", "produces": {"captions": {"fields": {"data": {"type":
        "string"}}}, "images": {"fields": {"data": {"type": "binary"}}}}}'
      - --input_partition_rows
      - None
<<<<<<< HEAD
      - --column_mapping
      - None
=======
      - --cache
      - 'True'
>>>>>>> e3d1f407
      - --storage_args
      - a dummy string arg
      - --output_manifest_path
      - /tmp/outputs/output_manifest_path/data
      - --cluster_type
      - default
      - --client_kwargs
      - '{}'
      image: example_component:latest
      imagePullPolicy: Always
      resources:
        limits:
          nvidia.com/gpu: 1
    inputs:
      artifacts:
      - name: input_manifest_path
        path: /tmp/inputs/input_manifest_path/data
        raw:
          data: ''
    metadata:
      annotations:
<<<<<<< HEAD
        pipelines.kubeflow.org/arguments.parameters: '{"column_mapping": "None", "component_spec":
          "{\"args\": {\"storage_args\": {\"description\": \"Storage arguments\",
          \"type\": \"str\"}}, \"description\": \"This is an example component\",
          \"image\": \"example_component:latest\", \"name\": \"First component\",
          \"produces\": {\"captions\": {\"fields\": {\"data\": {\"type\": \"string\"}}},
          \"images\": {\"fields\": {\"data\": {\"type\": \"binary\"}}}}}", "input_partition_rows":
          "None", "metadata": "{\"base_path\": \"/foo/bar\", \"pipeline_name\": \"test_pipeline\",
          \"run_id\": \"test_pipeline-20230101000000\", \"component_id\": \"first_component\"}",
          "storage_args": "a dummy string arg"}'
        pipelines.kubeflow.org/component_ref: '{"digest": "f86b48ec776e4cc2480b547e3d75bc97748722fafae648e399647bcf0071a34d"}'
=======
        pipelines.kubeflow.org/arguments.parameters: '{"cache": "True", "client_kwargs":
          "{}", "cluster_type": "default", "component_spec": "{\"args\": {\"storage_args\":
          {\"description\": \"Storage arguments\", \"type\": \"str\"}}, \"description\":
          \"This is an example component\", \"image\": \"example_component:latest\",
          \"name\": \"First component\", \"produces\": {\"captions\": {\"fields\":
          {\"data\": {\"type\": \"string\"}}}, \"images\": {\"fields\": {\"data\":
          {\"type\": \"binary\"}}}}}", "input_partition_rows": "None", "metadata":
          "{\"base_path\": \"/foo/bar\", \"pipeline_name\": \"test_pipeline\", \"run_id\":
          \"test_pipeline-20230101000000\", \"component_id\": \"first_component\",
          \"cache_key\": \"1ba5e93659a51abe43ddd64b31bc1c59\"}", "storage_args": "a
          dummy string arg"}'
        pipelines.kubeflow.org/component_ref: '{"digest": "ba182d1dd6a5f8fdffb3c9e487c84d1d1b9ebbfe4b5a137a4af02be832c0c820"}'
>>>>>>> e3d1f407
        pipelines.kubeflow.org/component_spec: '{"description": "This is an example
          component", "implementation": {"container": {"command": ["fondant", "execute",
          "main", "--input_manifest_path", {"inputPath": "input_manifest_path"}, "--metadata",
          {"inputValue": "metadata"}, "--component_spec", {"inputValue": "component_spec"},
<<<<<<< HEAD
          "--input_partition_rows", {"inputValue": "input_partition_rows"}, "--column_mapping",
          {"inputValue": "column_mapping"}, "--storage_args", {"inputValue": "storage_args"},
          "--output_manifest_path", {"outputPath": "output_manifest_path"}], "image":
          "example_component:latest"}}, "inputs": [{"description": "Path to the input
          manifest", "name": "input_manifest_path", "type": "String"}, {"description":
          "Metadata arguments containing the run id and base path", "name": "metadata",
          "type": "String"}, {"default": "None", "description": "The component specification
          as a dictionary", "name": "component_spec", "type": "JsonObject"}, {"default":
          "None", "description": "The number of rows to load per partition. Set to
          override the automatic partitioning", "name": "input_partition_rows", "type":
          "String"}, {"default": "None", "description": "A dictionary that maps the
          column names of the consumed dataset to other column names that match a
          given component specification", "name": "column_mapping", "type": "JsonObject"},
          {"description": "Storage arguments", "name": "storage_args", "type": "String"}],
          "name": "First component", "outputs": [{"description": "Path to the output
          manifest", "name": "output_manifest_path", "type": "String"}]}'
=======
          "--input_partition_rows", {"inputValue": "input_partition_rows"}, "--cache",
          {"inputValue": "cache"}, "--storage_args", {"inputValue": "storage_args"},
          "--output_manifest_path", {"outputPath": "output_manifest_path"}, "--cluster_type",
          {"inputValue": "cluster_type"}, "--client_kwargs", {"inputValue": "client_kwargs"}],
          "image": "example_component:latest"}}, "inputs": [{"description": "Path
          to the input manifest", "name": "input_manifest_path", "type": "String"},
          {"description": "Metadata arguments containing the run id and base path",
          "name": "metadata", "type": "String"}, {"default": "None", "description":
          "The component specification as a dictionary", "name": "component_spec",
          "type": "JsonObject"}, {"default": "None", "description": "The number of
          rows to load per partition. Set to override the automatic partitioning",
          "name": "input_partition_rows", "type": "String"}, {"default": "True", "description":
          "Set to False to disable caching, True by default.", "name": "cache", "type":
          "Boolean"}, {"default": "default", "description": "The type of cluster to
          use for distributed execution", "name": "cluster_type", "type": "String"},
          {"default": "{}", "description": "Keyword arguments used to initialise the
          dask client", "name": "client_kwargs", "type": "JsonObject"}, {"description":
          "Storage arguments", "name": "storage_args", "type": "String"}], "name":
          "First component", "outputs": [{"description": "Path to the output manifest",
          "name": "output_manifest_path", "type": "String"}]}'
>>>>>>> e3d1f407
      labels:
        pipelines.kubeflow.org/enable_caching: 'true'
        pipelines.kubeflow.org/kfp_sdk_version: 1.8.22
        pipelines.kubeflow.org/pipeline-sdk-type: kfp
    name: first-component
    nodeSelector:
      a_node_pool_label: a_node_pool
    outputs:
      artifacts:
      - name: first-component-output_manifest_path
        path: /tmp/outputs/output_manifest_path/data
  - dag:
      tasks:
      - name: first-component
        template: first-component
    name: test-pipeline<|MERGE_RESOLUTION|>--- conflicted
+++ resolved
@@ -33,13 +33,10 @@
         "string"}}}, "images": {"fields": {"data": {"type": "binary"}}}}}'
       - --input_partition_rows
       - None
-<<<<<<< HEAD
       - --column_mapping
       - None
-=======
       - --cache
       - 'True'
->>>>>>> e3d1f407
       - --storage_args
       - a dummy string arg
       - --output_manifest_path
@@ -61,74 +58,45 @@
           data: ''
     metadata:
       annotations:
-<<<<<<< HEAD
-        pipelines.kubeflow.org/arguments.parameters: '{"column_mapping": "None", "component_spec":
+        pipelines.kubeflow.org/arguments.parameters: '{"cache": "True", "client_kwargs":
+          "{}", "cluster_type": "default", "column_mapping": "None", "component_spec":
           "{\"args\": {\"storage_args\": {\"description\": \"Storage arguments\",
           \"type\": \"str\"}}, \"description\": \"This is an example component\",
           \"image\": \"example_component:latest\", \"name\": \"First component\",
           \"produces\": {\"captions\": {\"fields\": {\"data\": {\"type\": \"string\"}}},
           \"images\": {\"fields\": {\"data\": {\"type\": \"binary\"}}}}}", "input_partition_rows":
           "None", "metadata": "{\"base_path\": \"/foo/bar\", \"pipeline_name\": \"test_pipeline\",
-          \"run_id\": \"test_pipeline-20230101000000\", \"component_id\": \"first_component\"}",
-          "storage_args": "a dummy string arg"}'
-        pipelines.kubeflow.org/component_ref: '{"digest": "f86b48ec776e4cc2480b547e3d75bc97748722fafae648e399647bcf0071a34d"}'
-=======
-        pipelines.kubeflow.org/arguments.parameters: '{"cache": "True", "client_kwargs":
-          "{}", "cluster_type": "default", "component_spec": "{\"args\": {\"storage_args\":
-          {\"description\": \"Storage arguments\", \"type\": \"str\"}}, \"description\":
-          \"This is an example component\", \"image\": \"example_component:latest\",
-          \"name\": \"First component\", \"produces\": {\"captions\": {\"fields\":
-          {\"data\": {\"type\": \"string\"}}}, \"images\": {\"fields\": {\"data\":
-          {\"type\": \"binary\"}}}}}", "input_partition_rows": "None", "metadata":
-          "{\"base_path\": \"/foo/bar\", \"pipeline_name\": \"test_pipeline\", \"run_id\":
-          \"test_pipeline-20230101000000\", \"component_id\": \"first_component\",
+          \"run_id\": \"test_pipeline-20230101000000\", \"component_id\": \"first_component\",
           \"cache_key\": \"1ba5e93659a51abe43ddd64b31bc1c59\"}", "storage_args": "a
           dummy string arg"}'
-        pipelines.kubeflow.org/component_ref: '{"digest": "ba182d1dd6a5f8fdffb3c9e487c84d1d1b9ebbfe4b5a137a4af02be832c0c820"}'
->>>>>>> e3d1f407
+        pipelines.kubeflow.org/component_ref: '{"digest": "e3d21e0a996f5353472773c6ba51d1601724bd104fa9a3f56c2dbd3a7ce85cc7"}'
         pipelines.kubeflow.org/component_spec: '{"description": "This is an example
           component", "implementation": {"container": {"command": ["fondant", "execute",
           "main", "--input_manifest_path", {"inputPath": "input_manifest_path"}, "--metadata",
           {"inputValue": "metadata"}, "--component_spec", {"inputValue": "component_spec"},
-<<<<<<< HEAD
           "--input_partition_rows", {"inputValue": "input_partition_rows"}, "--column_mapping",
-          {"inputValue": "column_mapping"}, "--storage_args", {"inputValue": "storage_args"},
-          "--output_manifest_path", {"outputPath": "output_manifest_path"}], "image":
-          "example_component:latest"}}, "inputs": [{"description": "Path to the input
-          manifest", "name": "input_manifest_path", "type": "String"}, {"description":
-          "Metadata arguments containing the run id and base path", "name": "metadata",
-          "type": "String"}, {"default": "None", "description": "The component specification
-          as a dictionary", "name": "component_spec", "type": "JsonObject"}, {"default":
-          "None", "description": "The number of rows to load per partition. Set to
-          override the automatic partitioning", "name": "input_partition_rows", "type":
-          "String"}, {"default": "None", "description": "A dictionary that maps the
-          column names of the consumed dataset to other column names that match a
-          given component specification", "name": "column_mapping", "type": "JsonObject"},
-          {"description": "Storage arguments", "name": "storage_args", "type": "String"}],
-          "name": "First component", "outputs": [{"description": "Path to the output
-          manifest", "name": "output_manifest_path", "type": "String"}]}'
-=======
-          "--input_partition_rows", {"inputValue": "input_partition_rows"}, "--cache",
-          {"inputValue": "cache"}, "--storage_args", {"inputValue": "storage_args"},
-          "--output_manifest_path", {"outputPath": "output_manifest_path"}, "--cluster_type",
-          {"inputValue": "cluster_type"}, "--client_kwargs", {"inputValue": "client_kwargs"}],
-          "image": "example_component:latest"}}, "inputs": [{"description": "Path
-          to the input manifest", "name": "input_manifest_path", "type": "String"},
-          {"description": "Metadata arguments containing the run id and base path",
-          "name": "metadata", "type": "String"}, {"default": "None", "description":
-          "The component specification as a dictionary", "name": "component_spec",
+          {"inputValue": "column_mapping"}, "--cache", {"inputValue": "cache"}, "--storage_args",
+          {"inputValue": "storage_args"}, "--output_manifest_path", {"outputPath":
+          "output_manifest_path"}, "--cluster_type", {"inputValue": "cluster_type"},
+          "--client_kwargs", {"inputValue": "client_kwargs"}], "image": "example_component:latest"}},
+          "inputs": [{"description": "Path to the input manifest", "name": "input_manifest_path",
+          "type": "String"}, {"description": "Metadata arguments containing the run
+          id and base path", "name": "metadata", "type": "String"}, {"default": "None",
+          "description": "The component specification as a dictionary", "name": "component_spec",
           "type": "JsonObject"}, {"default": "None", "description": "The number of
           rows to load per partition. Set to override the automatic partitioning",
-          "name": "input_partition_rows", "type": "String"}, {"default": "True", "description":
-          "Set to False to disable caching, True by default.", "name": "cache", "type":
-          "Boolean"}, {"default": "default", "description": "The type of cluster to
-          use for distributed execution", "name": "cluster_type", "type": "String"},
-          {"default": "{}", "description": "Keyword arguments used to initialise the
-          dask client", "name": "client_kwargs", "type": "JsonObject"}, {"description":
-          "Storage arguments", "name": "storage_args", "type": "String"}], "name":
-          "First component", "outputs": [{"description": "Path to the output manifest",
-          "name": "output_manifest_path", "type": "String"}]}'
->>>>>>> e3d1f407
+          "name": "input_partition_rows", "type": "String"}, {"default": "None", "description":
+          "A dictionary that maps the column names of the consumed dataset to other
+          column names that match a given component specification", "name": "column_mapping",
+          "type": "JsonObject"}, {"default": "True", "description": "Set to False
+          to disable caching, True by default.", "name": "cache", "type": "Boolean"},
+          {"default": "default", "description": "The type of cluster to use for distributed
+          execution", "name": "cluster_type", "type": "String"}, {"default": "{}",
+          "description": "Keyword arguments used to initialise the dask client", "name":
+          "client_kwargs", "type": "JsonObject"}, {"description": "Storage arguments",
+          "name": "storage_args", "type": "String"}], "name": "First component", "outputs":
+          [{"description": "Path to the output manifest", "name": "output_manifest_path",
+          "type": "String"}]}'
       labels:
         pipelines.kubeflow.org/enable_caching: 'true'
         pipelines.kubeflow.org/kfp_sdk_version: 1.8.22
