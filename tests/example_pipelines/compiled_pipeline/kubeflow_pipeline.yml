apiVersion: argoproj.io/v1alpha1
kind: Workflow
metadata:
<<<<<<< HEAD
  annotations:
    pipelines.kubeflow.org/kfp_sdk_version: 1.8.22
    pipelines.kubeflow.org/pipeline_compilation_time: '2023-01-01T00:00:00'
    pipelines.kubeflow.org/pipeline_spec: '{"name": "Kfp pipeline"}'
  generateName: kfp-pipeline-
  labels:
    pipelines.kubeflow.org/kfp_sdk_version: 1.8.22
spec:
  arguments:
    parameters: []
  entrypoint: kfp-pipeline
  serviceAccountName: pipeline-runner
=======
  generateName: test-pipeline-
  annotations: {pipelines.kubeflow.org/kfp_sdk_version: 1.8.22, pipelines.kubeflow.org/pipeline_compilation_time: '2023-01-01T00:00:00',
    pipelines.kubeflow.org/pipeline_spec: '{"description": "description of the test
      pipeline", "name": "test_pipeline"}'}
  labels: {pipelines.kubeflow.org/kfp_sdk_version: 1.8.22}
spec:
  entrypoint: test-pipeline
>>>>>>> 06519b85
  templates:
  - container:
      args: []
<<<<<<< HEAD
      command:
      - python3
      - main.py
      - --input_manifest_path
      - /tmp/inputs/input_manifest_path/data
      - --metadata
      - '{"base_path": "/foo/bar", "run_id": "{{workflow.name}}"}'
      - --component_spec
      - '{"args": {"storage_args": {"description": "Storage arguments", "type": "str"}},
        "description": "This is an example component", "image": "example_component:latest",
        "name": "First component", "produces": {"captions": {"fields": {"data": {"type":
        "string"}}}, "images": {"fields": {"data": {"type": "binary"}}}}}'
      - --input_partition_rows
      - None
      - --output_partition_size
      - None
      - --spec_mapping
      - None
      - --storage_args
      - a dummy string arg
      - --output_manifest_path
      - /tmp/outputs/output_manifest_path/data
      image: example_component:latest
      resources:
        limits:
          nvidia.com/gpu: 1
        requests:
          ephemeral-storage: 1Gi
      volumeMounts:
      - mountPath: /mnt
        name: mypvc
=======
      command: [python3, main.py, --input_manifest_path, /tmp/inputs/input_manifest_path/data,
        --metadata, '{"base_path": "/foo/bar", "run_id": "{{workflow.name}}"}', --component_spec,
        '{"args": {"storage_args": {"description": "Storage arguments", "type": "str"}},
          "description": "This is an example component", "image": "example_component:latest",
          "name": "First component", "produces": {"captions": {"fields": {"data":
          {"type": "string"}}}, "images": {"fields": {"data": {"type": "binary"}}}}}',
        --input_partition_rows, None, --storage_args, a dummy string arg, --output_manifest_path,
        /tmp/outputs/output_manifest_path/data]
      image: example_component:latest
      resources:
        limits: {nvidia.com/gpu: 1}
>>>>>>> 06519b85
    inputs:
      artifacts:
      - name: input_manifest_path
        path: /tmp/inputs/input_manifest_path/data
        raw:
          data: ''
    metadata:
<<<<<<< HEAD
      annotations:
        pipelines.kubeflow.org/arguments.parameters: '{"component_spec": "{\"args\":
          {\"storage_args\": {\"description\": \"Storage arguments\", \"type\": \"str\"}},
          \"description\": \"This is an example component\", \"image\": \"example_component:latest\",
          \"name\": \"First component\", \"produces\": {\"captions\": {\"fields\":
          {\"data\": {\"type\": \"string\"}}}, \"images\": {\"fields\": {\"data\":
          {\"type\": \"binary\"}}}}}", "input_partition_rows": "None", "metadata":
          "{\"base_path\": \"/foo/bar\", \"run_id\": \"{{workflow.name}}\"}", "output_partition_size":
          "None", "spec_mapping": "None", "storage_args": "a dummy string arg"}'
        pipelines.kubeflow.org/component_ref: '{"digest": "d2d9d975b88204458a4bffdb90b83d020d02993c3484a0392c818d404101eb67"}'
        pipelines.kubeflow.org/component_spec: '{"description": "This is an example
          component", "implementation": {"container": {"command": ["python3", "main.py",
          "--input_manifest_path", {"inputPath": "input_manifest_path"}, "--metadata",
          {"inputValue": "metadata"}, "--component_spec", {"inputValue": "component_spec"},
          "--input_partition_rows", {"inputValue": "input_partition_rows"}, "--output_partition_size",
          {"inputValue": "output_partition_size"}, "--spec_mapping", {"inputValue":
          "spec_mapping"}, "--storage_args", {"inputValue": "storage_args"}, "--output_manifest_path",
=======
      labels:
        pipelines.kubeflow.org/kfp_sdk_version: 1.8.22
        pipelines.kubeflow.org/pipeline-sdk-type: kfp
        pipelines.kubeflow.org/enable_caching: "true"
      annotations: {pipelines.kubeflow.org/component_spec: '{"description": "This
          is an example component", "implementation": {"container": {"command": ["python3",
          "main.py", "--input_manifest_path", {"inputPath": "input_manifest_path"},
          "--metadata", {"inputValue": "metadata"}, "--component_spec", {"inputValue":
          "component_spec"}, "--input_partition_rows", {"inputValue": "input_partition_rows"},
          "--storage_args", {"inputValue": "storage_args"}, "--output_manifest_path",
>>>>>>> 06519b85
          {"outputPath": "output_manifest_path"}], "image": "example_component:latest"}},
          "inputs": [{"description": "Path to the input manifest", "name": "input_manifest_path",
          "type": "String"}, {"description": "Metadata arguments containing the run
          id and base path", "name": "metadata", "type": "String"}, {"default": "None",
          "description": "The component specification as a dictionary", "name": "component_spec",
          "type": "JsonObject"}, {"default": "None", "description": "The number of
          rows to load per partition. Set to override the automatic partitioning",
<<<<<<< HEAD
          "name": "input_partition_rows", "type": "String"}, {"default": "None", "description":
          "The size of the output partition size, defaults to 250MB. Set to `disable`
          to disable the automatic partitioning", "name": "output_partition_size",
          "type": "String"}, {"default": "None", "description": "A dictionary that
          maps the column names of the consumed dataset to other column names that
          match a given component specification", "name": "spec_mapping", "type":
          "JsonObject"}, {"description": "Storage arguments", "name": "storage_args",
          "type": "String"}], "name": "First component", "outputs": [{"description":
          "Path to the output manifest", "name": "output_manifest_path", "type": "String"}]}'
      labels:
        pipelines.kubeflow.org/enable_caching: 'true'
        pipelines.kubeflow.org/kfp_sdk_version: 1.8.22
        pipelines.kubeflow.org/pipeline-sdk-type: kfp
    name: first-component
    nodeSelector:
      node_pool: a_node_pool
    outputs:
      artifacts:
      - name: first-component-output_manifest_path
        path: /tmp/outputs/output_manifest_path/data
    volumes:
    - emptyDir: {}
      name: mypvc
  - dag:
=======
          "name": "input_partition_rows", "type": "String"}, {"description": "Storage
          arguments", "name": "storage_args", "type": "String"}], "name": "First component",
          "outputs": [{"description": "Path to the output manifest", "name": "output_manifest_path",
          "type": "String"}]}', pipelines.kubeflow.org/component_ref: '{"digest":
          "2a304ce49a15404ba50dfd8b56ec43fa8ac8c29f80579d1c8fb974d3f1a5c87f"}', pipelines.kubeflow.org/arguments.parameters: '{"component_spec":
          "{\"args\": {\"storage_args\": {\"description\": \"Storage arguments\",
          \"type\": \"str\"}}, \"description\": \"This is an example component\",
          \"image\": \"example_component:latest\", \"name\": \"First component\",
          \"produces\": {\"captions\": {\"fields\": {\"data\": {\"type\": \"string\"}}},
          \"images\": {\"fields\": {\"data\": {\"type\": \"binary\"}}}}}", "input_partition_rows":
          "None", "metadata": "{\"base_path\": \"/foo/bar\", \"run_id\": \"{{workflow.name}}\"}",
          "storage_args": "a dummy string arg"}'}
  - name: test-pipeline
    dag:
>>>>>>> 06519b85
      tasks:
      - name: first-component
        template: first-component
    name: kfp-pipeline<|MERGE_RESOLUTION|>--- conflicted
+++ resolved
@@ -1,32 +1,22 @@
 apiVersion: argoproj.io/v1alpha1
 kind: Workflow
 metadata:
-<<<<<<< HEAD
   annotations:
     pipelines.kubeflow.org/kfp_sdk_version: 1.8.22
     pipelines.kubeflow.org/pipeline_compilation_time: '2023-01-01T00:00:00'
-    pipelines.kubeflow.org/pipeline_spec: '{"name": "Kfp pipeline"}'
-  generateName: kfp-pipeline-
+    pipelines.kubeflow.org/pipeline_spec: '{"description": "description of the test
+      pipeline", "name": "test_pipeline"}'
+  generateName: test-pipeline-
   labels:
     pipelines.kubeflow.org/kfp_sdk_version: 1.8.22
 spec:
   arguments:
     parameters: []
-  entrypoint: kfp-pipeline
+  entrypoint: test-pipeline
   serviceAccountName: pipeline-runner
-=======
-  generateName: test-pipeline-
-  annotations: {pipelines.kubeflow.org/kfp_sdk_version: 1.8.22, pipelines.kubeflow.org/pipeline_compilation_time: '2023-01-01T00:00:00',
-    pipelines.kubeflow.org/pipeline_spec: '{"description": "description of the test
-      pipeline", "name": "test_pipeline"}'}
-  labels: {pipelines.kubeflow.org/kfp_sdk_version: 1.8.22}
-spec:
-  entrypoint: test-pipeline
->>>>>>> 06519b85
   templates:
   - container:
       args: []
-<<<<<<< HEAD
       command:
       - python3
       - main.py
@@ -41,8 +31,6 @@
         "string"}}}, "images": {"fields": {"data": {"type": "binary"}}}}}'
       - --input_partition_rows
       - None
-      - --output_partition_size
-      - None
       - --spec_mapping
       - None
       - --storage_args
@@ -53,24 +41,6 @@
       resources:
         limits:
           nvidia.com/gpu: 1
-        requests:
-          ephemeral-storage: 1Gi
-      volumeMounts:
-      - mountPath: /mnt
-        name: mypvc
-=======
-      command: [python3, main.py, --input_manifest_path, /tmp/inputs/input_manifest_path/data,
-        --metadata, '{"base_path": "/foo/bar", "run_id": "{{workflow.name}}"}', --component_spec,
-        '{"args": {"storage_args": {"description": "Storage arguments", "type": "str"}},
-          "description": "This is an example component", "image": "example_component:latest",
-          "name": "First component", "produces": {"captions": {"fields": {"data":
-          {"type": "string"}}}, "images": {"fields": {"data": {"type": "binary"}}}}}',
-        --input_partition_rows, None, --storage_args, a dummy string arg, --output_manifest_path,
-        /tmp/outputs/output_manifest_path/data]
-      image: example_component:latest
-      resources:
-        limits: {nvidia.com/gpu: 1}
->>>>>>> 06519b85
     inputs:
       artifacts:
       - name: input_manifest_path
@@ -78,7 +48,6 @@
         raw:
           data: ''
     metadata:
-<<<<<<< HEAD
       annotations:
         pipelines.kubeflow.org/arguments.parameters: '{"component_spec": "{\"args\":
           {\"storage_args\": {\"description\": \"Storage arguments\", \"type\": \"str\"}},
@@ -86,45 +55,29 @@
           \"name\": \"First component\", \"produces\": {\"captions\": {\"fields\":
           {\"data\": {\"type\": \"string\"}}}, \"images\": {\"fields\": {\"data\":
           {\"type\": \"binary\"}}}}}", "input_partition_rows": "None", "metadata":
-          "{\"base_path\": \"/foo/bar\", \"run_id\": \"{{workflow.name}}\"}", "output_partition_size":
-          "None", "spec_mapping": "None", "storage_args": "a dummy string arg"}'
-        pipelines.kubeflow.org/component_ref: '{"digest": "d2d9d975b88204458a4bffdb90b83d020d02993c3484a0392c818d404101eb67"}'
+          "{\"base_path\": \"/foo/bar\", \"run_id\": \"{{workflow.name}}\"}", "spec_mapping":
+          "None", "storage_args": "a dummy string arg"}'
+        pipelines.kubeflow.org/component_ref: '{"digest": "2f9338f829b95cc42b41bd518b7a0950666123dc0ee3b0c10b4e3fc31364d8ce"}'
         pipelines.kubeflow.org/component_spec: '{"description": "This is an example
           component", "implementation": {"container": {"command": ["python3", "main.py",
           "--input_manifest_path", {"inputPath": "input_manifest_path"}, "--metadata",
           {"inputValue": "metadata"}, "--component_spec", {"inputValue": "component_spec"},
-          "--input_partition_rows", {"inputValue": "input_partition_rows"}, "--output_partition_size",
-          {"inputValue": "output_partition_size"}, "--spec_mapping", {"inputValue":
-          "spec_mapping"}, "--storage_args", {"inputValue": "storage_args"}, "--output_manifest_path",
-=======
-      labels:
-        pipelines.kubeflow.org/kfp_sdk_version: 1.8.22
-        pipelines.kubeflow.org/pipeline-sdk-type: kfp
-        pipelines.kubeflow.org/enable_caching: "true"
-      annotations: {pipelines.kubeflow.org/component_spec: '{"description": "This
-          is an example component", "implementation": {"container": {"command": ["python3",
-          "main.py", "--input_manifest_path", {"inputPath": "input_manifest_path"},
-          "--metadata", {"inputValue": "metadata"}, "--component_spec", {"inputValue":
-          "component_spec"}, "--input_partition_rows", {"inputValue": "input_partition_rows"},
-          "--storage_args", {"inputValue": "storage_args"}, "--output_manifest_path",
->>>>>>> 06519b85
-          {"outputPath": "output_manifest_path"}], "image": "example_component:latest"}},
-          "inputs": [{"description": "Path to the input manifest", "name": "input_manifest_path",
-          "type": "String"}, {"description": "Metadata arguments containing the run
-          id and base path", "name": "metadata", "type": "String"}, {"default": "None",
-          "description": "The component specification as a dictionary", "name": "component_spec",
-          "type": "JsonObject"}, {"default": "None", "description": "The number of
-          rows to load per partition. Set to override the automatic partitioning",
-<<<<<<< HEAD
-          "name": "input_partition_rows", "type": "String"}, {"default": "None", "description":
-          "The size of the output partition size, defaults to 250MB. Set to `disable`
-          to disable the automatic partitioning", "name": "output_partition_size",
-          "type": "String"}, {"default": "None", "description": "A dictionary that
-          maps the column names of the consumed dataset to other column names that
-          match a given component specification", "name": "spec_mapping", "type":
-          "JsonObject"}, {"description": "Storage arguments", "name": "storage_args",
-          "type": "String"}], "name": "First component", "outputs": [{"description":
-          "Path to the output manifest", "name": "output_manifest_path", "type": "String"}]}'
+          "--input_partition_rows", {"inputValue": "input_partition_rows"}, "--spec_mapping",
+          {"inputValue": "spec_mapping"}, "--storage_args", {"inputValue": "storage_args"},
+          "--output_manifest_path", {"outputPath": "output_manifest_path"}], "image":
+          "example_component:latest"}}, "inputs": [{"description": "Path to the input
+          manifest", "name": "input_manifest_path", "type": "String"}, {"description":
+          "Metadata arguments containing the run id and base path", "name": "metadata",
+          "type": "String"}, {"default": "None", "description": "The component specification
+          as a dictionary", "name": "component_spec", "type": "JsonObject"}, {"default":
+          "None", "description": "The number of rows to load per partition. Set to
+          override the automatic partitioning", "name": "input_partition_rows", "type":
+          "String"}, {"default": "None", "description": "A dictionary that maps the
+          column names of the consumed dataset to other column names that match a
+          given component specification", "name": "spec_mapping", "type": "JsonObject"},
+          {"description": "Storage arguments", "name": "storage_args", "type": "String"}],
+          "name": "First component", "outputs": [{"description": "Path to the output
+          manifest", "name": "output_manifest_path", "type": "String"}]}'
       labels:
         pipelines.kubeflow.org/enable_caching: 'true'
         pipelines.kubeflow.org/kfp_sdk_version: 1.8.22
@@ -136,27 +89,8 @@
       artifacts:
       - name: first-component-output_manifest_path
         path: /tmp/outputs/output_manifest_path/data
-    volumes:
-    - emptyDir: {}
-      name: mypvc
   - dag:
-=======
-          "name": "input_partition_rows", "type": "String"}, {"description": "Storage
-          arguments", "name": "storage_args", "type": "String"}], "name": "First component",
-          "outputs": [{"description": "Path to the output manifest", "name": "output_manifest_path",
-          "type": "String"}]}', pipelines.kubeflow.org/component_ref: '{"digest":
-          "2a304ce49a15404ba50dfd8b56ec43fa8ac8c29f80579d1c8fb974d3f1a5c87f"}', pipelines.kubeflow.org/arguments.parameters: '{"component_spec":
-          "{\"args\": {\"storage_args\": {\"description\": \"Storage arguments\",
-          \"type\": \"str\"}}, \"description\": \"This is an example component\",
-          \"image\": \"example_component:latest\", \"name\": \"First component\",
-          \"produces\": {\"captions\": {\"fields\": {\"data\": {\"type\": \"string\"}}},
-          \"images\": {\"fields\": {\"data\": {\"type\": \"binary\"}}}}}", "input_partition_rows":
-          "None", "metadata": "{\"base_path\": \"/foo/bar\", \"run_id\": \"{{workflow.name}}\"}",
-          "storage_args": "a dummy string arg"}'}
-  - name: test-pipeline
-    dag:
->>>>>>> 06519b85
       tasks:
       - name: first-component
         template: first-component
-    name: kfp-pipeline+    name: test-pipeline