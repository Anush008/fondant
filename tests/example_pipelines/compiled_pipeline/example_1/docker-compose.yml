--- conflicted
+++ resolved
@@ -1,6 +1,5 @@
 name: test_pipeline
 services:
-<<<<<<< HEAD
     first_component:
         build:
             args: []
@@ -16,8 +15,6 @@
         - --storage_args
         - a dummy string arg
         - --input_partition_rows
-        - disable
-        - --output_partition_size
         - disable
         - --component_spec
         - '{"name": "First component", "description": "This is an example component",
@@ -43,8 +40,6 @@
         - a dummy string arg
         - --input_partition_rows
         - '10'
-        - --output_partition_size
-        - 30MB
         - --component_spec
         - '{"name": "Second component", "description": "This is an example component",
             "image": "example_component:latest", "consumes": {"images": {"fields":
@@ -75,8 +70,6 @@
         - '[1, 2, 3]'
         - --input_partition_rows
         - None
-        - --output_partition_size
-        - None
         - --component_spec
         - '{"name": "Third component", "description": "This is an example component",
             "image": "example_component:latest", "consumes": {"images": {"fields":
@@ -92,87 +85,4 @@
             second_component:
                 condition: service_completed_successfully
         volumes: []
-=======
-  first_component:
-    build:
-      args: []
-      context: tests/example_pipelines/valid_pipeline/example_1/first_component
-    command:
-    - --metadata
-    - '{"run_id": "test_pipeline-20230101000000", "base_path": "/foo/bar"}'
-    - --output_manifest_path
-    - /foo/bar/first_component/manifest.json
-    - --execute_component
-    - "True"
-    - --storage_args
-    - a dummy string arg
-    - --input_partition_rows
-    - disable
-    - --component_spec
-    - '{"name": "First component", "description": "This is an example component",
-      "image": "example_component:latest", "produces": {"images": {"fields": {"data":
-      {"type": "binary"}}}, "captions": {"fields": {"data": {"type": "string"}}}},
-      "args": {"storage_args": {"description": "Storage arguments", "type": "str"}}}'
-    depends_on: {}
-    volumes: []
-  second_component:
-    build:
-      args: []
-      context: tests/example_pipelines/valid_pipeline/example_1/second_component
-    command:
-    - --metadata
-    - '{"run_id": "test_pipeline-20230101000000", "base_path": "/foo/bar"}'
-    - --output_manifest_path
-    - /foo/bar/second_component/manifest.json
-    - --execute_component
-    - "True"
-    - --storage_args
-    - a dummy string arg
-    - --input_partition_rows
-    - '10'
-    - --component_spec
-    - '{"name": "Second component", "description": "This is an example component",
-      "image": "example_component:latest", "consumes": {"images": {"fields": {"data":
-      {"type": "binary"}}}}, "produces": {"embeddings": {"fields": {"data": {"type":
-      "array", "items": {"type": "float32"}}}}}, "args": {"storage_args": {"description":
-      "Storage arguments", "type": "str"}}}'
-    - --input_manifest_path
-    - /foo/bar/first_component/manifest.json
-    depends_on:
-      first_component:
-        condition: service_completed_successfully
-    volumes: []
-  third_component:
-    build:
-      args: []
-      context: tests/example_pipelines/valid_pipeline/example_1/fourth_component
-    command:
-    - --metadata
-    - '{"run_id": "test_pipeline-20230101000000", "base_path": "/foo/bar"}'
-    - --output_manifest_path
-    - /foo/bar/third_component/manifest.json
-    - --execute_component
-    - "True"
-    - --storage_args
-    - a dummy string arg
-    - --some_list
-    - '[1, 2, 3]'
-    - --input_partition_rows
-    - None
-    - --component_spec
-    - '{"name": "Third component", "description": "This is an example component",
-      "image": "example_component:latest", "consumes": {"images": {"fields": {"data":
-      {"type": "binary"}}}, "captions": {"fields": {"data": {"type": "string"}}},
-      "embeddings": {"fields": {"data": {"type": "array", "items": {"type": "float32"}}}}},
-      "produces": {"images": {"fields": {"data": {"type": "binary"}}}, "additionalSubsets":
-      false}, "args": {"storage_args": {"description": "Storage arguments", "type":
-      "str"}, "some_list": {"description": "Some list", "type": "list", "items": {"type":
-      "int"}}}}'
-    - --input_manifest_path
-    - /foo/bar/second_component/manifest.json
-    depends_on:
-      second_component:
-        condition: service_completed_successfully
-    volumes: []
->>>>>>> 21fa8647
 version: '3.8'