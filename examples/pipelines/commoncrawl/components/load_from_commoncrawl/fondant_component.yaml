name: Load index file from commoncrawl
description: Component that loads a given index file from commoncrawl
# image: ghcr.io/ml6team/load_from_commoncrawl:latest
image: 050243278346.dkr.ecr.us-east-1.amazonaws.com/load_from_commoncrawl:latest

produces:
  segment:
    fields:
      path:
        type: string

args:
  index_name:
    description: Name of index file on commoncrawl
    type: str
  n_segments_to_load:
    description: Number of segments to load from the commoncrawl index file
    type: int
    default: None
<<<<<<< HEAD
  offset:
    description: Offset to start loading segments from the commoncrawl index file
    type: int
    default: 0
=======
  aws_access_key_id:
     description: AWS access key id used for authentication to load common crawl files
     type: str
     default: None
  aws_secret_access_key:
     description: AWS secret access key used for authentication to load common crawl files
     type: str
     default: None
>>>>>>> 363769cd
<|MERGE_RESOLUTION|>--- conflicted
+++ resolved
@@ -17,12 +17,6 @@
     description: Number of segments to load from the commoncrawl index file
     type: int
     default: None
-<<<<<<< HEAD
-  offset:
-    description: Offset to start loading segments from the commoncrawl index file
-    type: int
-    default: 0
-=======
   aws_access_key_id:
      description: AWS access key id used for authentication to load common crawl files
      type: str
@@ -30,5 +24,4 @@
   aws_secret_access_key:
      description: AWS secret access key used for authentication to load common crawl files
      type: str
-     default: None
->>>>>>> 363769cd
+     default: None